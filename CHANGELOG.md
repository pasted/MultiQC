--- conflicted
+++ resolved
@@ -14,20 +14,6 @@
 - Fix the `mqc_colours` util function to lighten colours even when passing categorical or single-length lists.
 
 #### New Modules
-<<<<<<< HEAD
-* [**WhatsHap**](https://whatshap.readthedocs.io)
-  * WhatsHap is a software for phasing genomic variants using DNA sequencing reads
-* [**HOPS**](https://www.github.com/rhubler/HOPS)
-  * Post-alignment ancient DNA analysis tool for MALT
-* [**PURPLE**](https://github.com/hartwigmedical/hmftools/tree/master/purity-ploidy-estimator)
-  * A purity, ploidy and copy number estimator for whole genome tumor data
-* [**Pychopper**](https://github.com/nanoporetech/pychopper)
-  * Identify, orient and trim full length Nanopore cDNA reads
-* [**qc3C**](https://github.com/cerebis/qc3C)
-  * Reference-free QC of Hi-C sequencing data
-* [**Sentieon**](https://www.sentieon.com/products/)
-  * Submodules added to catch Picard-based QC metrics files
-=======
 
 - [**Bustools**](https://bustools.github.io/)
   - Tools for working with BUS files
@@ -35,9 +21,10 @@
   - Added MultiQC support for Pangolin, the tool that determines SARS-CoV-2 lineages
 - [**VEP**](https://www.ensembl.org/info/docs/tools/vep/index.html)
   - Added MultiQC module to add summary statistics of Ensembl VEP annotations.
-
-#### Module updates
->>>>>>> 696c1ce8
+- [**WhatsHap**](https://whatshap.readthedocs.io)
+  - WhatsHap is a software for phasing genomic variants using DNA sequencing reads
+
+#### Module updates
 
 - **bcl2fastq**
   - Added sample name cleaning so that prepending directories with the `-d` flag works properly.
