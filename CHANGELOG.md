# MultiQC Version History

## MultiQC v1.10dev

### Major change: Code linting

This is a big change for MultiQC developers. I have added automated code formatting and code linting
(style checks) to MultiQC. Specifically, MultiQC now uses three main tools:

- [Black](https://github.com/psf/black) - Python Code
- [Prettier](https://prettier.io/) - Everything else (almost)
- [markdownlint-cli](https://github.com/igorshubovych/markdownlint-cli) - Stricter markdown rules

**All developers must run these tools when submitting changes via Pull-Requests!**
Automated CI tests now run with GitHub actions to check that all files pass the above tests.
If any files do not, that test will fail giving a red :x: next to the pull request.

For further information, please see the [documentation](https://multiqc.info/docs/#coding-with-multiqc).

### MultiQC updates

#### New MultiQC Features

- `--sample-filters` now also accepts `show_re` and `hide_re` in addition to `show` and `hide`. The `_re` options use regex, while the "normal" options use globbing.
- MultiQC config files now work with `.yml` file extension as well as `.yaml`
  - `.yaml` will take preference if both found.
- Section comments can now also be added for _General Statistics_
  - `section_comments: { general_stats: "My comment" }`
- New table header config option `bgcols` allows background colours for table cells with categorical data.
- New table header config options `cond_formatting_rules` and `cond_formatting_colours`
  - Comparable functionality to user config options `table_cond_formatting_rules` and `table_cond_formatting_colours`,
    allowes module developers to format table cell values as labels.
- New CI test looks for git merge markers in files
- Beautiful new [progress bar](https://rich.readthedocs.io/en/stable/progress.html) from the amazing [willmcgugan/rich](https://github.com/willmcgugan/rich) package.

#### New Modules

- [**HOPS**](https://www.github.com/rhubler/HOPS)
  - Post-alignment ancient DNA analysis tool for MALT
- [**JCVI**](https://github.com/tanghaibao/jcvi)
  - Computes statistics on genome annotation.
- [**ngsderive**](https://github.com/stjudecloud/ngsderive)
  - Forensic analysis tool useful in backwards computing information from next-generation sequencing data.
- [**PURPLE**](https://github.com/hartwigmedical/hmftools/tree/master/purity-ploidy-estimator)
  - A purity, ploidy and copy number estimator for whole genome tumor data
- [**Pychopper**](https://github.com/nanoporetech/pychopper)
  - Identify, orient and trim full length Nanopore cDNA reads
- [**qc3C**](https://github.com/cerebis/qc3C)
  - Reference-free QC of Hi-C sequencing data
- [**Sentieon**](https://www.sentieon.com/products/)
  - Submodules added to catch Picard-based QC metrics files

#### Module updates

- **DRAGEN**
  - Fix issue where missing out fields could crash the module ([#1223](https://github.com/ewels/MultiQC/issues/1223))
  - Added support for whole-exome / targetted data ([#1290](https://github.com/ewels/MultiQC/issues/1290))
- **featureCounts**
  - Add support for output from [Rsubread](https://bioconductor.org/packages/release/bioc/html/Rsubread.html) ([#1022](https://github.com/ewels/MultiQC/issues/1022))
- **fgbio**
  - Fix `ErrorRateByReadPosition` to calculate `ymax` not just on the overall `error_rate`, but also specific base errors (ex. `a_to_c_error_rate`, `a_to_g_error_rate`, ...). ([#1215](https://github.com/ewels/MultiQC/pull/1251))
  - Fix `ErrorRateByReadPosition` plotted line names to no longer concatenate multiple read identifiers and no longer have off-by-one read numbering (ex. `Sample1_R2_R3` -> `Sample1_R2`) ([#[1304](https://github.com/ewels/MultiQC/pull/1304))
- **Fastp**
  - Fixed description for duplication rate (pre-filtering, not post) ([#[1313](https://github.com/ewels/MultiQC/pull/1313))
- **GATK**
  - Add support for the creation of a "Reported vs Empirical Quality" graph to the Base Recalibration module.
- **hap.py**
  - Updated module to plot both SNP and INDEL stats ([#1241](https://github.com/ewels/MultiQC/issues/1241))
- **indexcov**
  - Fixed bug when making the PED file plots ([#1265](https://github.com/ewels/MultiQC/issues/1265))
- **Kaiju**
  - Fixed bug affecting inputs with taxa levels other than Phylum ([#1217](https://github.com/ewels/MultiQC/issues/1217))
  - Rework barplot, add top 5 taxons ([#1219](https://github.com/ewels/MultiQC/issues/1219))
- **Kraken**
  - Fix `ZeroDivisionError` ([#1276](https://github.com/ewels/MultiQC/issues/1276))
- **MALT**
  - Fix y-axis labelling in bargraphs
- **mosdepth**
  - Enable prepending of directory to sample names
  - Display contig names in _Coverage per contig_ plot tooltip
- **Picard**
  - Fix `HsMetrics` bait percentage columns ([#1212](https://github.com/ewels/MultiQC/issues/1212))
  - Fix `ConvertSequencingArtifactToOxoG` files not being found ([#1310](https://github.com/ewels/MultiQC/issues/1310))
  - Make `WgsMetrics` histogram smoothed if more than 1000 data points (avoids huge plots that crash the browser)
  - Multiple new config options for `WgsMetrics` to customise coverage histogram and speed up MultiQC with very high coverage files.
- **PycoQC**
  - Log10 x-axis for _Read Length_ plot ([#1214](https://github.com/ewels/MultiQC/issues/1214))
- **Rockhopper**
  - Fix issue with parsing genome names in Rockhopper summary files ([#1333](https://github.com/ewels/MultiQC/issues/1333))
  - Fix issue properly parsing multiple samples within a single Rockhopper summary file
- **Salmon**
  - Only try to generate a plot for fragment length if the data was found.
<<<<<<< HEAD
- **Kraken2**
  - Add distinct minimizer heatmap for KrakenUniq style duplication information ([#1333](https://github.com/ewels/MultiQC/pull/1380))
=======
- **verifyBamID**
  - Fix `CHIP` value detection ([#1316](https://github.com/ewels/MultiQC/pull/1316)).
>>>>>>> 2e0051dc

#### New Custom Content features

- General Stats custom content now gives a log message
- If `id` is not set in `JSON` or `YAML` files, it defaults to the sample name instead of just `custom_content`
- Data from `JSON` or `YAML` now has `data` keys (sample names) run through the `clean_s_name()` function to apply sample name cleanup
- Fixed minor bug which caused custom content YAML files with a string `data` type to not be parsed

#### Bug Fixes

- Disable preservation of timestamps / modes when copying temp report files, to help issues with network shares ([#1333](https://github.com/ewels/MultiQC/issues/1333))
- Fixed MatPlotLib warning: `FixedFormatter should only be used together with FixedLocator`

## [MultiQC v1.9](https://github.com/ewels/MultiQC/releases/tag/v1.9) - 2020-05-30

#### Dropped official support for Python 2

Python 2 had its [official sunset date](https://www.python.org/doc/sunset-python-2/)
on January 1st 2020, meaning that it will no longer be developed by the Python community.
Part of the [python.org statement](https://www.python.org/doc/sunset-python-2/) reads:

> That means that we will not improve it anymore after that day,
> even if someone finds a security problem in it.
> You should upgrade to Python 3 as soon as you can.

[Very many Python packages no longer support Python 2](https://python3statement.org/)
and it whilst the MultiQC code is currently compatible with both Python 2 and Python 3,
it is increasingly difficult to maintain compatibility with the dependency packages it
uses, such as MatPlotLib, numpy and more.

As of MultiQC version 1.9, **Python 2 is no longer officially supported**.
Automatic CI tests will no longer run with Python 2 and Python 2 specific workarounds
are no longer guaranteed.

Whilst it may be possible to continue using MultiQC with Python 2 for a short time by
pinning dependencies, MultiQC compatibility for Python 2 will now slowly drift and start
to break. If you haven't already, **you need to switch to Python 3 now**.

#### New MultiQC Features

- Now using [GitHub Actions](https://github.com/features/actions) for all CI testing
  - Dropped Travis and AppVeyor, everything is now just on GitHub
  - Still testing on both Linux and Windows, with multiple versions of Python
  - CI tests should now run automatically for anyone who forks the MultiQC repository
- Linting with `--lint` now checks line graphs as well as bar graphs
- New `gathered` template with no tool name sections ([#1119](https://github.com/ewels/MultiQC/issues/1119))
- Added `--sample-filters` option to add _show_/_hide_ buttons at the top of the report ([#1125](https://github.com/ewels/MultiQC/issues/1125))
  - Buttons control the report toolbox Show/Hide tool, filtering your samples
  - Allows reports to be pre-configured based on a supplied list of sample names at report-generation time.
- Line graphs can now have `Log10` buttons (same functionality as bar graphs)
- Importing and running `multiqc` in a script is now a _little_ Better
  - `multiqc.run` now returns the `report` and `config` as well as the exit code. This means that you can explore the MultiQC run time a little in the Python environment.
  - Much more refactoring is needed to make MultiQC as useful in Python scripts as it could be. Watch this space.
- If a custom module `anchor` is set using `module_order`, it's now used a bit more:
  - Prefixed to module _section_ IDs
  - Appended to files saved in `multiqc_data`
  - Should help to prevent duplicates requiring `-1` suffixes when running a module multiple times
- New heatmap plot config options `xcats_samples` and `ycats_samples`
  - If set to `False`, the report toolbox options (_highlight_, _rename_, _show/hide_) do not affect that axis.
  - Means that the _Show only matching samples_ report toolbox option works on FastQC Status Checks, for example ([#1172](https://github.com/ewels/MultiQC/issues/1172))
- Report header time and analysis paths can now be hidden
  - New config options `show_analysis_paths` and `show_analysis_time` ([#1113](https://github.com/ewels/MultiQC/issues/1113))
- New search pattern key `skip: true` to skip specific searches when modules look for a lot of different files (eg. Picard).
- New `--profile-runtime` command line option (`config.profile_runtime`) to give analysis of how long the report takes to be generated
  - Plots of the file search results and durations are added to the end of the MultiQC report as a special module called _Run Time_
  - A summary of the time taken for the major stages of MultiQC execution are printed to the command line log.
- New table config option `only_defined_headers`
  - Defaults to `true`, set to `false` to also show any data columns that are not defined as headers
  - Useful as allows table-wide defaults to be set with column-specific overrides
- New `module` key allowed for `config.extra_fn_clean_exts` and `config.fn_clean_exts`
  - Means you can limit the action of a sample name cleaning pattern to specific MultiQC modules ([#905](https://github.com/ewels/MultiQC/issues/905))

#### New Custom Content features

- Improve support for HTML files - now just end your HTML filename with `_mqc.html`
  - Native handling of HTML snippets as files, no MultiQC config or YAML file required.
  - Also with embedded custom content configuration at the start of the file as a HTML comment.
- Add ability to group custom-content files into report sections
  - Use the new `parent_id`, `parent_name` and `parent_description` config keys to group content together like a regular module ([#1008](https://github.com/ewels/MultiQC/issues/1008))
- Custom Content files can now be configured using `custom_data`, without giving search patterns or data
  - Allows you to set descriptions and nicer titles for images and other 'blunt' data types in reports ([#1026](https://github.com/ewels/MultiQC/issues/1026))
  - Allows configuration of custom content separately from files themselves (`tsv`, `csv`, `txt` formats) ([#1205](https://github.com/ewels/MultiQC/issues/1205))

#### New Modules

- [**DRAGEN**](https://www.illumina.com/products/by-type/informatics-products/dragen-bio-it-platform.html)
  - Illumina Bio-IT Platform that uses FPGA for secondary NGS analysis
- [**iVar**](https://github.com/andersen-lab/ivar)
  - Added support for iVar: a computational package that contains functions broadly useful for viral amplicon-based sequencing.
- [**Kaiju**](http://kaiju.binf.ku.dk/)
  - Fast and sensitive taxonomic classification for metagenomics
- [**Kraken**](https://ccb.jhu.edu/software/kraken2/)
  - K-mer matching tool for taxonomic classification. Module plots bargraph of counts for top-5 hits across each taxa rank. General stats summary.
- [**MALT**](https://uni-tuebingen.de/fakultaeten/mathematisch-naturwissenschaftliche-fakultaet/fachbereiche/informatik/lehrstuehle/algorithms-in-bioinformatics/software/malt/)
  - Megan Alignment Tool: Metagenomics alignment tool.
- [**miRTop**](https://github.com/miRTop/mirtop)
  - Command line tool to annotate miRNAs with a standard mirna/isomir naming (mirGFF3)
  - Module started by [@oneillkza](https://github.com/oneillkza/) and completed by [@FlorianThibord](https://github.com/FlorianThibord/)
- [**MultiVCFAnalyzer**](https://github.com/alexherbig/multivcfanalyzer)
  - Combining multiple VCF files into one coherent report and format for downstream analysis.
- **Picard** - new submodules for `QualityByCycleMetrics`, `QualityScoreDistributionMetrics` & `QualityYieldMetrics`
  - See [#1116](https://github.com/ewels/MultiQC/issues/1114)
- [**Rockhopper**](https://cs.wellesley.edu/~btjaden/Rockhopper/)
  - RNA-seq tool for bacteria, includes bar plot showing where features map.
- [**Sickle**](https://github.com/najoshi/sickle)
  - A windowed adaptive trimming tool for FASTQ files using quality
- [**Somalier**](https://github.com/brentp/somalier)
  - Relatedness checking and QC for BAM/CRAM/VCF for cancer, DNA, BS-Seq, exome, etc.
- [**VarScan2**](https://github.com/dkoboldt/varscan)
  - Variant calling and somatic mutation/CNV detection for next-generation sequencing data

#### Module updates

- **BISCUIT**
  - Major rewrite to work with new BISCUIT QC script (BISCUIT `v0.3.16+`)
    - This change breaks backwards-compatability with previous BISCUIT versions. If you are unable to upgrade BISCUIT, please use MultiQC v1.8.
  - Fixed error when missing data in log files ([#1101](https://github.com/ewels/MultiQC/issues/1101))
- **bcl2fastq**
  - Samples with multiple library preps (i.e barcodes) will now be handled correctly ([#1094](https://github.com/ewels/MultiQC/issues/1094))
- **BUSCO**
  - Updated log search pattern to match new format in v4 with auto-lineage detection option ([#1163](https://github.com/ewels/MultiQC/issues/1163))
- **Cutadapt**
  - New bar plot showing the proportion of reads filtered out for different criteria (eg. _too short_, _too many Ns_) ([#1198](https://github.com/ewels/MultiQC/issues/1198))
- **DamageProfiler**
  - Removes redundant typo in init name. This makes referring to the module's column consistent with other modules when customising general stats table.
- **DeDup**
  - Updates plots to make compatible with 0.12.6
  - Fixes reporting errors - barplot total represents _mapped_ reads, not total reads in BAM file
  - New: Adds 'Post-DeDup Mapped Reads' column to general stats table.
- **FastQC**
  - Fixed tooltip text in _Sequence Duplication Levels_ plot ([#1092](https://github.com/ewels/MultiQC/issues/1092))
  - Handle edge-case where a FastQC report was for an empty file with 0 reads ([#1129](https://github.com/ewels/MultiQC/issues/1129))
- **FastQ Screen**
  - Don't skip plotting `% No Hits` even if it's `0%` ([#1126](https://github.com/ewels/MultiQC/issues/1126))
  - Refactor parsing code. Avoids error with `-0.00 %Unmapped` ([#1126](https://github.com/ewels/MultiQC/issues/1126))
  - New plot for _Bisulfite Reads_, if data is present
  - Categories in main plot are now sorted by the total read count and hidden if 0 across all samples
- **fgbio**
  - New: Plot error rate by read position from `ErrorRateByReadPosition`
  - GroupReadsByUmi plot can now be toggled to show relative percents ([#1147](https://github.com/ewels/MultiQC/pull/1147))
- **FLASh**
  - Logs not reporting innie and outine uncombined pairs now plot combined pairs instead ([#1173](https://github.com/ewels/MultiQC/issues/1173))
- **GATK**
  - Made parsing for VariantEval more tolerant, so that it will work with output from the tool when run in different modes ([#1158](https://github.com/ewels/MultiQC/issues/1158))
- **MTNucRatioCalculator**
  - Fixed misleading value suffix in general stats table
- **Picard MarkDuplicates**
  - **Major change** - previously, if multiple libraries (read-groups) were found then only the first would be used and all others ignored. Now, values from all libraries are merged and `PERCENT_DUPLICATION` and `ESTIMATED_LIBRARY_SIZE` are recalculated. Libraries can be kept as separate samples with a new MultiQC configuration option - `picard_config: markdups_merge_multiple_libraries: False`
  - **Major change** - Updated `MarkDuplicates` bar plot to double the read-pair counts, so that the numbers stack correctly. ([#1142](https://github.com/ewels/MultiQC/issues/1142))
- **Picard HsMetrics**
  - Updated large table to use columns specified in the MultiQC config. See [docs](https://multiqc.info/docs/#hsmetrics). ([#831](https://github.com/ewels/MultiQC/issues/831))
- **Picard WgsMetrics**
  - Updated parsing code to recognise new java class string ([#1114](https://github.com/ewels/MultiQC/issues/1114))
- **QualiMap**
  - Fixed QualiMap mean coverage calculation [#1082](https://github.com/ewels/MultiQC/issues/1082), [#1077](https://github.com/ewels/MultiQC/issues/1082)
- **RSeqC**
  - Support added for output from `geneBodyCoverage2.py` script ([#844](https://github.com/ewels/MultiQC/issues/844))
  - Single sample view in the _"Junction saturation"_ plot now works with the toolbox properly _(rename, hide, highlight)_ ([#1133](https://github.com/ewels/MultiQC/issues/1133))
- **RNASeQC2**
  - Updated to handle the parsing metric files from the [newer rewrite of RNA-SeqQC](https://github.com/broadinstitute/rnaseqc).
- **Samblaster**
  - Improved parsing to handle variable whitespace ([#1176](https://github.com/ewels/MultiQC/issues/1176))
- **Samtools**
  - Removes hardcoding of general stats column names. This allows column names to indicate when a module has been run twice ([https://github.com/ewels/MultiQC/issues/1076](https://github.com/ewels/MultiQC/issues/1076)).
  - Added an observed over expected read count plot for `idxstats` ([#1118](https://github.com/ewels/MultiQC/issues/1118))
  - Added additional (by default hidden) column for `flagstat` that displays number total number of reads in a bam
- **sortmerna**
  - Fix the bug for the latest sortmerna version 4.2.0 ([#1121](https://github.com/ewels/MultiQC/issues/1121))
- **sexdeterrmine**
  - Added a scatter plot of relative X- vs Y-coverage to the generated report.
- **VerifyBAMID**
  - Allow files with column header `FREEMIX(alpha)` ([#1112](https://github.com/ewels/MultiQC/issues/1112))

#### Bug Fixes

- Added a new test to check that modules work correctly with `--ignore-samples`. A lot of them didn't:
  - `Mosdepth`, `conpair`, `Qualimap BamQC`, `RNA-SeQC`, `GATK BaseRecalibrator`, `SNPsplit`, `SeqyClean`, `Jellyfish`, `hap.py`, `HOMER`, `BBMap`, `DeepTools`, `HiCExplorer`, `pycoQC`, `interop`
  - These modules have now all been fixed and `--ignore-samples` should work as you expect for whatever data you have.
- Removed use of `shutil.copy` to avoid problems with working on multiple filesystems ([#1130](https://github.com/ewels/MultiQC/issues/1130))
- Made folder naming behaviour of `multiqc_plots` consistent with `multiqc_data`
  - Incremental numeric suffixes now added if folder already exists
  - Plots folder properly renamed if using `-n`/`--filename`
- Heatmap plotting function is now compatible with MultiQC toolbox `hide` and `highlight` ([#1136](https://github.com/ewels/MultiQC/issues/1136))
- Plot config `logswitch_active` now works as advertised
- When running MultiQC modules several times, multiple data files are now created instead of overwriting one another ([#1175](https://github.com/ewels/MultiQC/issues/1175))
- Fixed minor bug where tables could report negative numbers of columns in their header text
- Fixed bug where numeric custom content sample names could trigger a `TypeError` ([#1091](https://github.com/ewels/MultiQC/issues/1091))
- Fixed custom content bug HTML data in a config file would trigger a `ValueError` ([#1071](https://github.com/ewels/MultiQC/issues/1071))
- Replaced deprecated 'warn()' with 'warning()' of the logging module
- Custom content now supports `section_extra` config key to add custom HTML after description.
- Barplots with `ymax` set now ignore this when you click the _Percentages_ tab.

## [MultiQC v1.8](https://github.com/ewels/MultiQC/releases/tag/v1.8) - 2019-11-20

#### New Modules

- [**fgbio**](http://fulcrumgenomics.github.io/fgbio/)
  - Process family size count hist data from `GroupReadsByUmi`
- [**biobambam2**](https://github.com/gt1/biobambam2)
  - Added submodule for `bamsormadup` tool
  - Totally cheating - it uses Picard MarkDuplicates but with a custom search pattern and naming
- [**SeqyClean**](https://github.com/ibest/seqyclean)
  - Adds analysis for seqyclean files
- [**mtnucratio**](https://github.com/apeltzer/MTNucRatioCalculator)
  - Added little helper tool to compute mt to nuclear ratios for NGS data.
- [**mosdepth**](https://github.com/brentp/mosdepth)
  - fast BAM/CRAM depth calculation for WGS, exome, or targeted sequencing
- [**SexDetErrmine**](https://github.com/TCLamnidis/Sex.DetERRmine)
  - Relative coverage and error rate of X and Y chromosomes
- [**SNPsplit**](https://github.com/FelixKrueger/SNPsplit)
  - Allele-specific alignment sorting

#### Module updates

- **bcl2fastq**
  - Added handling of demultiplexing of more than 2 reads
  - Allow bcl2fastq to parse undetermined barcode information in situations when lane indexes do not start at 1
- **BBMap**
  - Support for scafstats output marked as not yet implemented in docs
- **DeDup**
  - Added handling clusterfactor and JSON logfiles
- **damageprofiler**
  - Added writing metrics to data output file.
- **DeepTools**
  - Fixed Python3 bug with int() conversion ([#1057](https://github.com/ewels/MultiQC/issues/1057))
  - Handle varied TES boundary labels in plotProfile ([#1011](https://github.com/ewels/MultiQC/issues/1011))
  - Fixed bug that prevented running on only plotProfile files when no other deepTools files found.
- **fastp**
  - Fix faulty column handling for the _after filtering_ Q30 rate ([#936](https://github.com/ewels/MultiQC/issues/936))
- **FastQC**
  - When including a FastQC section multiple times in one report, the Per Base Sequence Content heatmaps now behave as you would expect.
  - Added heatmap showing FastQC status checks for every section report across all samples
  - Made sequence content individual plots work after samples have been renamed ([#777](https://github.com/ewels/MultiQC/issues/777))
  - Highlighting samples from status - respect chosen highlight colour in the toolbox ([#742](https://github.com/ewels/MultiQC/issues/742))
- **FastQ Screen**
  - When including a FastQ Screen section multiple times in one report, the plots now behave as you would expect.
  - Fixed MultiQC linting errors
- **fgbio**
  - Support the new output format of `ErrorRateByReadPosition` first introduced in version `1.3.0`, as well as the old output format.
- **GATK**
  - Refactored BaseRecalibrator code to be more consistent with MultiQC Python style
  - Handle zero count errors in BaseRecalibrator
- **HiC Explorer**
  - Fixed bug where module tries to parse `QC_table.txt`, a new log file in hicexplorer v2.2.
  - Updated the format of the report to fits the changes which have been applied to the QC report of hicexplorer v3.3
  - Updated code to save parsed results to `multiqc_data`
- **HTSeq**
  - Fixed bug where module would crash if a sample had zero reads ([#1006](https://github.com/ewels/MultiQC/issues/1006))
- **LongRanger**
  - Added support for the LongRanger Align pipeline.
- **miRTrace**
  - Fixed bug where a sample in some plots was missed. ([#932](https://github.com/ewels/MultiQC/issues/932))
- **Peddy**
  - Fixed bug where sample name cleaning could lead to error. ([#1024](https://github.com/ewels/MultiQC/issues/1024))
  - All plots (including _Het Check_ and _Sex Check_) now hidden if no data
- **Picard**
  - Modified `OxoGMetrics` so that it will find files created with GATK `CollectMultipleMetrics` and `ConvertSequencingArtifactToOxoG`.
- **QoRTs**
  - Fixed bug where `--dirs` broke certain input files. ([#821](https://github.com/ewels/MultiQC/issues/821))
- **Qualimap**
  - Added in mean coverage computation for general statistics report
  - Creates now tables of collected data in `multiqc_data`
- **RNA-SeQC**
  - Updated broken URL link
- **RSeQC**
  - Fixed bug where Junction Saturation plot when clicking a single sample was mislabelling the lines.
  - When including a RSeQC section multiple times in one report, clicking Junction Saturation plot now behaves as you would expect.
  - Fixed bug where exported data in `multiqc_rseqc_read_distribution.txt` files had incorrect values for `_kb` fields ([#1017](https://github.com/ewels/MultiQC/issues/1017))
- **Samtools**
  - Utilize in-built `read_count_multiplier` functionality to plot `flagstat` results more nicely
- **SnpEff**
  - Increased the default summary csv file-size limit from 1MB to 5MB.
- **Stacks**
  - Fixed bug where multi-population sum stats are parsed correctly ([#906](https://github.com/ewels/MultiQC/issues/906))
- **TopHat**
  - Fixed bug where TopHat would try to run with files from Bowtie2 or HiSAT2 and crash
- **VCFTools**
  - Fixed a bug where `tstv_by_qual.py` produced invalid json from infinity-values.
- **snpEff**
  - Added plot of effects

#### New MultiQC Features

- Added some installation docs for windows
- Added some docs about using MultiQC in bioinformatics pipelines
- Rewrote Docker image
  - New base image `czentye/matplotlib-minimal` reduces image size from ~200MB to ~80MB
  - Proper installation method ensures latest version of the code
  - New entrypoint allows easier command-line usage
- Support opening MultiQC on websites with CSP `script-src 'self'` with some sha256 exceptions
  - Plot data is no longer intertwined with javascript code so hashes stay the same
- Made `config.report_section_order` work for module sub-sections as well as just modules.
- New config options `exclude_modules` and `run_modules` to complement `-e` and `-m` cli flags.
- Command line output is now coloured by default :rainbow: (use `--no-ansi` to turn this off)
- Better launch comparability due to code refactoring by [@KerstenBreuer](https://github.com/KerstenBreuer) and [@ewels](https://github.com/ewels)
  - Windows support for base `multiqc` command
  - Support for running as a python module: `python -m multiqc .`
  - Support for running within a script: `import multiqc` and `multiqc.run('/path/to/files')`
- Config option `custom_plot_config` now works for bargraph category configs as well ([#1044](https://github.com/ewels/MultiQC/issues/1044))
- Config `table_columns_visible` can now be given a module namespace and it will hide all columns from that module ([#541](https://github.com/ewels/MultiQC/issues/541))

#### Bug Fixes

- MultiQC now ignores all `.md5` files
- Use `SafeLoader` for PyYaml load calls, avoiding recent warning messages.
- Hide `multiqc_config_example.yaml` in the `test` directory to stop people from using it without modification.
- Fixed matplotlib background colour issue (@epakarin - [#886](https://github.com/ewels/MultiQC/issues))
- Table rows that are empty due to hidden columns are now properly hidden on page load ([#835](https://github.com/ewels/MultiQC/issues/835))
- Sample name cleaning: All sample names are now truncated to their basename, without a path.
  - This includes for `regex` and `replace` (before was only the default `truncate`).
  - Only affects modules that take sample names from file contents, such as cutadapt.
  - See [#897](https://github.com/ewels/MultiQC/issues/897) for discussion.

## [MultiQC v1.7](https://github.com/ewels/MultiQC/releases/tag/v1.7) - 2018-12-21

#### New Modules

- [**BISCUIT**](https://github.com/zwdzwd/biscuit)
  - BISuilfite-seq CUI Toolkit
  - Module written by [@zwdzwd](https://github.com/zwdzwd/)
- [**DamageProfiler**](https://github.com/Integrative-Transcriptomics/DamageProfiler)
  - A tool to determine ancient DNA misincorporation rates.
  - Module written by [@apeltzer](https://github.com/apeltzer/)
- [**FLASh**](https://ccb.jhu.edu/software/FLASH/)
  - FLASH (Fast Length Adjustment of SHort reads)
  - Module written by [@pooranis](https://github.com/pooranis/)
- [**MinIONQC**](https://github.com/roblanf/minion_qc)
  - QC of reads from ONT long-read sequencing
  - Module written by [@ManavalanG](https://github.com/ManavalanG)
- [**phantompeakqualtools**](https://www.encodeproject.org/software/phantompeakqualtools)
  - A tool for informative enrichment and quality measures for ChIP-seq/DNase-seq/FAIRE-seq/MNase-seq data.
  - Module written by [@chuan-wang](https://github.com/chuan-wang/)
- [**Stacks**](http://catchenlab.life.illinois.edu/stacks/)
  - A software for analyzing restriction enzyme-based data (e.g. RAD-seq). Support for Stacks >= 2.1 only.
  - Module written by [@remiolsen](https://github.com/remiolsen/)

#### Module updates

- **AdapterRemoval**
  - Handle error when zero bases are trimmed. See [#838](https://github.com/ewels/MultiQC/issues/838).
- **Bcl2fastq**
  - New plot showing the top twenty of undetermined barcodes by lane.
  - Informations for R1/R2 are now separated in the General Statistics table.
  - SampleID is concatenate with SampleName because in Chromium experiments several sample have the same SampleName.
- **deepTools**
  - New PCA plots from the `plotPCA` function (written by [@chuan-wang](https://github.com/chuan-wang/))
  - New fragment size distribution plots from `bamPEFragmentSize --outRawFragmentLengths` (written by [@chuan-wang](https://github.com/chuan-wang/))
  - New correlation heatmaps from the `plotCorrelation` function (written by [@chuan-wang](https://github.com/chuan-wang/))
  - New sequence distribution profiles around genes, from the `plotProfile` function (written by [@chuan-wang](https://github.com/chuan-wang/))
  - Reordered sections
- **Fastp**
  - Fixed bug in parsing of empty histogram data. See [#845](https://github.com/ewels/MultiQC/issues/845).
- **FastQC**
  - Refactored _Per Base Sequence Content_ plots to show original underlying data, instead of calculating it from the page contents. Now shows original FastQC base-ranges and fixes 100% GC bug in final few pixels. See [#812](https://github.com/ewels/MultiQC/issues/812).
  - When including a FastQC section multiple times in one report, the summary progress bars now behave as you would expect.
- **FastQ Screen**
  - Don't hide genomes in the simple plot, even if they have zero unique hits. See [#829](https://github.com/ewels/MultiQC/issues/829).
- **InterOp**
  - Fixed bug where read counts and base pair yields were not displaying in tables correctly.
  - Number formatting for these fields can now be customised in the same way as with other modules, as described [in the docs](http://multiqc.info/docs/#number-base-multiplier)
- **Picard**
  - InsertSizeMetrics: You can now configure to what degree the insert size plot should be smoothed.
  - CollectRnaSeqMetrics: Add warning about missing rRNA annotation.
  - CollectRnaSeqMetrics: Add chart for counts/percentage of reads mapped to the correct strand.
  - Now parses VariantCallingMetrics reports. (Similar to GATK module's VariantEval.)
- **phantompeakqualtools**
  - Properly clean sample names
- **Trimmomatic**
  - Updated Trimmomatic module documentation to be more helpful
  - New option to use filenames instead of relying on the command line used. See [#864](https://github.com/ewels/MultiQC/issues/864).

#### New MultiQC Features

- Embed your custom images with a new Custom Content feature! Just add `_mqc` to the end of the filename for `.png`, `.jpg` or `.jpeg` files.
- Documentation for Custom Content reordered to make it a little more sane
- You can now add or override any config parameter for any MultiQC plot! See [the documentation](http://multiqc.info/docs/#customising-plots) for more info.
- Allow `table_columns_placement` config to work with table IDs as well as column namespaces. See [#841](https://github.com/ewels/MultiQC/issues/841).
- Improved visual spacing between grouped bar plots

#### Bug Fixes

- Custom content no longer clobbers `col1_header` table configs
- The option `--file-list` that refers to a text file with file paths to analyse will no longer ignore directory paths
- [Sample name directory prefixes](https://multiqc.info/docs/#sample-names-prefixed-with-directories) are now added _after_ cleanup.
- If a module is run multiple times in one report, it's CSS and JS files will only be included once (`default` template)

## [MultiQC v1.6](https://github.com/ewels/MultiQC/releases/tag/v1.6) - 2018-08-04

Some of these updates are thanks to the efforts of people who attended the [NASPM](https://twitter.com/NordicGenomics) 2018 MultiQC hackathon session. Thanks to everyone who attended!

#### New Modules

- [**fastp**](https://github.com/OpenGene/fastp)
  - An ultra-fast all-in-one FASTQ preprocessor (QC, adapters, trimming, filtering, splitting...)
  - Module started by [@florianduclot](https://github.com/florianduclot/) and completed by [@ewels](https://github.com/ewels/)
- [**hap.py**](https://github.com/Illumina/hap.py)
  - Hap.py is a set of programs based on htslib to benchmark variant calls against gold standard truth datasets
  - Module written by [@tsnowlan](https://github.com/tsnowlan/)
- [**Long Ranger**](https://support.10xgenomics.com/genome-exome/software/pipelines/latest/what-is-long-ranger)
  - Works with data from the 10X Genomics Chromium. Performs sample demultiplexing, barcode processing, alignment, quality control, variant calling, phasing, and structural variant calling.
  - Module written by [@remiolsen](https://github.com/remiolsen/)
- [**miRTrace**](https://github.com/friedlanderlab/mirtrace)
  - A quality control software for small RNA sequencing data.
  - Module written by [@chuan-wang](https://github.com/chuan-wang/)

#### Module updates

- **BCFtools**
  - New plot showing SNP statistics versus quality of call from bcftools stats ([@MaxUlysse](https://github.com/MaxUlysse) and [@Rotholandus](https://github.com/Rotholandus))
- **BBMap**
  - Support added for BBDuk kmer-based adapter/contaminant filtering summary stats ([@boulund](https://github.com/boulund)
- **FastQC**
  - New read count plot, split into unique and duplicate reads if possible.
  - Help text added for all sections, mostly copied from the excellent FastQC help.
  - Sequence duplication plot rescaled
- **FastQ Screen**
  - Samples in large-sample-number plot are now sorted alphabetically ([@hassanfa](https://github.com/hassanfa)
- **MACS2**
  - Output is now more tolerant of missing data (no plot if no data)
- **Peddy**
  - Background samples now shown in ancestry PCA plot ([@roryk](https://github.com/roryk))
  - New plot showing sex checks versus het ratios, supporting unknowns ([@oyvinev](https://github.com/oyvinev))
- **Picard**
  - New submodule to handle `ValidateSamFile` reports ([@cpavanrun](https://github.com/cpavanrun))
  - WGSMetrics now add the mean and standard-deviation coverage to the general stats table (hidden) ([@cpavanrun](https://github.com/cpavanrun))
- **Preseq**
  - New config option to plot preseq plots with unique old coverage on the y axis instead of read count
  - Code refactoring by [@vladsaveliev](https://github.com/vladsaveliev)
- **QUAST**
  - Null values (`-`) in reports now handled properly. Bargraphs always shown despite varying thresholds. ([@vladsaveliev](https://github.com/vladsaveliev))
- **RNA-SeQC**
  - Don't create the report section for Gene Body Coverage if no data is given
- **Samtools**
  - Fixed edge case bug where MultiQC could crash if a sample had zero count coverage with idxstats.
  - Adds % proper pairs to general stats table
- **Skewer**
  - Read length plot rescaled
- **Tophat**
  - Fixed bug where some samples could be given a blank sample name ([@lparsons](https://github.com/lparsons))
- **VerifyBamID**
  - Change column header help text for contamination to match percentage output ([@chapmanb](https://github.com/chapmanb))

#### New MultiQC Features

- New config option `remove_sections` to skip specific report sections from modules
- Add `path_filters_exclude` to exclude certain files when running modules multiple times. You could previously only include certain files.
- New `exclude_*` keys for file search patterns
  - Have a subset of patterns to exclude otherwise detected files with, by filename or contents
- Command line options all now use mid-word hyphens (not a mix of hyphens and underscores)
  - Old underscore terms still maintained for backwards compatibility
- Flag `--view-tags` now works without requiring an "analysis directory".
- Removed Python dependency for `enum34` ([@boulund](https://github.com/boulund))
- Columns can be added to `General Stats` table for custom content/module.
- New `--ignore-symlinks` flag which will ignore symlinked directories and files.
- New `--no-megaqc-upload` flag which disables automatically uploading data to MegaQC

#### Bug Fixes

- Fix path*filters for top_modules/module_order configuration only selecting if \_all* globs match. It now filters searches that match _any_ glob.
- Empty sample names from cleaning are now no longer allowed
- Stop prepend_dirs set in the config from getting clobbered by an unpassed CLI option ([@tsnowlan](https://github.com/tsnowlan))
- Modules running multiple times now have multiple sets of columns in the General Statistics table again, instead of overwriting one another.
- Prevent tables from clobbering sorted row orders.
- Fix linegraph and scatter plots data conversion (sporadically the incorrect `ymax` was used to drop data points) ([@cpavanrun](https://github.com/cpavanrun))
- Adjusted behavior of ceiling and floor axis limits
- Adjusted multiple file search patterns to make them more specific
  - Prevents the wrong module from accidentally slurping up output from a different tool. By [@cpavanrun](https://github.com/cpavanrun) (see [PR #727](https://github.com/ewels/MultiQC/pull/727))
- Fixed broken report bar plots when `-p`/`--export-plots` was specified (see issue [#801](https://github.com/ewels/MultiQC/issues/801))

## [MultiQC v1.5](https://github.com/ewels/MultiQC/releases/tag/v1.5) - 2018-03-15

#### New Modules

- [**HiCPro**](https://github.com/nservant/HiC-Pro) - New module!
  - HiCPro: Quality controls and processing of Hi-C
  - Module written by [@nservant](https://github.com/nservant),
- [**DeDup**](http://www.github.com/apeltzer/DeDup) - New module!
  - DeDup: Improved Duplicate Removal for merged/collapsed reads in ancient DNA analysis
  - Module written by [@apeltzer](https://github.com/apeltzer),
- [**Clip&Merge**](http://github.com/apeltzer/ClipAndMerge) - New module!
  - Clip&Merge: Adapter clipping and read merging for ancient DNA analysis
  - Module written by [@apeltzer](https://github.com/apeltzer),

#### Module updates

- **bcl2fastq**
  - Catch `ZeroDivisionError` exceptions when there are 0 reads ([@aledj2](https://github.com/aledj2))
  - Add parsing of `TrimmedBases` and new General Stats column for % bases trimmed ([@matthdsm](https://github.com/matthdsm)).
- **BUSCO**
  - Fixed configuration bug that made all sample names become `'short'`
- **Custom Content**
  - Parsed tables now exported to `multiqc_data` files
- **Cutadapt**
  - Refactor parsing code to collect all length trimming plots
- **FastQC**
  - Fixed starting y-axis label for GC-content lineplot being incorrect.
- **HiCExplorer**
  - Updated to work with v2.0 release.
- **Homer**
  - Made parsing of `tagInfo.txt` file more resilient to variations in file format so that it works with new versions of Homer.
  - Kept order of chromosomes in coverage plot consistent.
- **Peddy**
  - Switch `Sex error` logic to `Correct sex` for better highlighting ([@aledj2](https://github.com/aledj2))
- **Picard**
  - Updated module and search patterns to recognise new output format from Picard version >= 2.16 and GATK output.
- **Qualimap BamQC**
  - Fixed bug where start of _Genome Fraction_ could have a step if target is 100% covered.
- **RNA-SeQC**
  - Added rRNA alignment stats to summary table [@Rolandde](https://github.com/Rolandde)
- **RSeqC**
  - Fixed read distribution plot by adding category for `other_intergenic` (thanks to [@moxgreen](https://github.com/moxgreen))
  - Fixed a dodgy plot title (Read GC content)
- **Supernova**
  - Added support for Supernova 2.0 reports. Fixed a TypeError bug when using txt reports only. Also a bug when parsing empty histogram files.

#### New MultiQC Features

- Invalid choices for `--module` or `--exclude` now list the available modules alphabetically.
- Linting now checks for presence in `config.module_order` and tags.

#### Bug Fixes

- Excluding modules now works in combination with using module tags.
- Fixed edge-case bug where certain combinations of `output_fn_name` and `data_dir_name` could trigger a crash
- Conditional formatting - values are now longer double-labelled
- Made config option `extra_series` work in scatter plots the same way that it works for line plots
- Locked the `matplotlib` version to `v2.1.0` and below
  - Due to [two](https://github.com/matplotlib/matplotlib/issues/10476) [bugs](https://github.com/matplotlib/matplotlib/issues/10784) that appeared in `v2.2.0` - will remove this constraint when there's a new release that works again.

## [MultiQC v1.4](https://github.com/ewels/MultiQC/releases/tag/v1.4) - 2018-01-11

A slightly earlier-than-expected release due to a new problem with dependency packages that is breaking MultiQC installations since 2018-01-11.

#### New Modules

- [**Sargasso**](http://statbio.github.io/Sargasso/)
  - Parses output from Sargasso - a tool to separate mixed-species RNA-seq reads according to their species of origin
  - Module written by [@hxin](https://github.com/hxin/)
- [**VerifyBAMID**](https://genome.sph.umich.edu/wiki/VerifyBamID)
  - Parses output from VerifyBAMID - a tool to detect contamination in BAM files.
  - Adds the `CHIPMIX` and `FREEMIX` columns to the general statistics table.
  - Module written by [@aledj2](https://github.com/aledj2/)

#### Module updates

- **MACS2**
  - Updated to work with output from older versions of MACS2 by [@avilella](https://github.com/avilella/)
- **Peddy**
  - Add het check plot to suggest potential contamination by [@aledj2](https://github.com/aledj2)
- **Picard**
  - Picard HsMetrics `HS_PENALTY` plot now has correct axis labels
  - InsertSizeMetrics switches commas for points if it can't convert floats. Should help some european users.
- **QoRTs**
  - Added support for new style of output generated in the v1.3.0 release
- **Qualimap**
  - New `Error rate` column in General Statistics table, added by [@Cashalow](https://github.com/Cashalow/)
    - Hidden by default - customise your MultiQC config to always show this column (see [docs](http://multiqc.info/docs/#hiding-columns))
- **QUAST**
  - New option to customise the default display of contig count and length (eg. `bp` instead of `Mbp`).
  - See [documentation](http://multiqc.info/docs/#quast). Written by [@ewels](https://github.com/ewels/) and [@Cashalow](https://github.com/Cashalow/)
- **RSeQC**
  - Removed normalisation in Junction Saturation plot. Now raw counts instead of % of total junctions.

#### New MultiQC Features

- Conditional formatting / highlighting of cell contents in tables
  - If you want to make values that match a criteria stand out more, you can now write custom rules and formatting instructions for tables.
  - For instructions, see [the documentation](http://multiqc.info/docs/#conditional-formatting)
- New `--lint` option which is strict about best-practices for writing new modules
  - Useful when writing new modules and code as it throws warnings
  - Currently only implemented for bar plots and a few other places. More linting coming soon...
- If MultiQC breaks and shows am error message, it now reports the filename of the last log it found
  - Hopefully this will help with debugging / finding dodgy input data

#### Bug Fixes

- Addressed new dependency error with conflicting package requirements
  - There was a conflict between the `networkx`, `colormath` and `spectra` releases.
  - I previously forced certain software versions to get around this, but `spectra` has now updated with the unfortunate effect of introducing a new dependency clash that halts installation.
- Fixed newly introduced bug where Custom Content MultiQC config file search patterns had been broken
- Updated pandoc command used in `--pdf` to work with new releases of Pandoc
- Made config `table_columns_visible` module name key matching case insensitive to make less frustrating

## [MultiQC v1.3](https://github.com/ewels/MultiQC/releases/tag/v1.3) - 2017-11-03

#### Breaking changes - custom search patterns

Only for users with custom search patterns for the `bowtie` or `star`: you will
need to update your config files - the `bowtie` search key is now `bowtie1`,
`star_genecounts` is now `star/genecounts`.

For users with custom modules - search patterns _must_ now conform to the search
pattern naming convention: `modulename` or `modulename/anything` (the search pattern
string beginning with the name of your module, anything you like after the first `/`).

#### New Modules

- [**10X Supernova**](https://support.10xgenomics.com/de-novo-assembly/software/overview/welcome)
  - Parses statistics from the _de-novo_ Supernova software.
  - Module written by [@remiolsen](https://github.com/remiolsen/)
- [**BBMap**](https://sourceforge.net/projects/bbmap/)
  - Plot metrics from a number of BBMap tools, a suite of DNA/RNA mapping tools and utilities
  - Module written by [@boulund](https://github.com/boulund/) and [@epruesse](https://github.com/epruesse/)
- [**deepTools**](https://github.com/fidelram/deepTools) - new module!
  - Parse text output from `bamPEFragmentSize`, `estimateReadFiltering`, `plotCoverage`, `plotEnrichment`, and `plotFingerprint`
  - Module written by [@dpryan79](https://github.com/dpryan79/)
- [**Homer Tag Directory**](http://homer.ucsd.edu/homer/ngs/tagDir.html) - new submodule!
  - Module written by [@rdali](https://github.com/rdali/)
- [**illumina InterOp**](http://illumina.github.io/interop/index.html)
  - Module to parse metrics from illumina sequencing runs and demultiplexing, generated by the InterOp package
  - Module written by [@matthdsm](https://github.com/matthdsm/)
- [**RSEM**](https://deweylab.github.io/RSEM/) - new module!
  - Parse `.cnt` file comming from rsem-calculate-expression and plot read repartitions (Unalignable, Unique, Multi ...)
  - Module written by [@noirot](https://github.com/noirot/)
- [**HiCExplorer**](https://github.com/maxplanck-ie/HiCExplorer)
  - New module to parse the log files of `hicBuildMatrix`.
  - Module written by [@joachimwolff](https://github.com/joachimwolff/)

#### Module updates

- **AfterQC**
  - Handle new output format where JSON summary key changed names.
- **bcl2fastq**
  - Clusters per sample plot now has tab where counts are categoried by lane.
- **GATK**
  - New submodule to handle Base Recalibrator stats, written by [@winni2k](https://github.com/winni2k/)
- **HiSAT2**
  - Fixed bug where plot title was incorrect if both SE and PE bargraphs were in one report
- **Picard HsMetrics**
  - Parsing code can now handle commas for decimal places
- **Preseq**
  - Updated odd file-search pattern that limited input files to 500kb
- **QoRTs**
  - Added new plots, new helptext and updated the module to produce a lot more output.
- **Qualimap BamQC**
  - Fixed edge-case bug where the refactored coverage plot code could raise an error from the `range` call.
- Documentation and link fixes for Slamdunk, GATK, bcl2fastq, Adapter Removal, FastQC and main docs
  - Many of these spotted and fixed by [@juliangehring](https://github.com/juliangehring/)
- Went through all modules and standardised plot titles
  - All plots should now have a title with the format _Module name: Plot name_

#### New MultiQC Features

- New MultiQC docker image
  - Ready to use docker image now available at <https://hub.docker.com/r/ewels/multiqc/> (200 MB)
  - Uses automated builds - pull `:latest` to get the development version, future releases will have stable tags.
  - Written by [@MaxUlysse](https://github.com/MaxUlysse/)
- New `module_order` config options allow modules to be run multiple times
  - Filters mean that a module can be run twice with different sets of files (eg. before and after trimming)
  - Custom module config parameters can be passed to module for each run
- File search refactored to only search for running modules
  - Makes search much faster when running with lots of files and limited modules
  - For example, if using `-m star` to only use the STAR module, all other file searches now skipped
- File search now warns if an unrecognised search type is given
- MultiQC now saves nearly all parsed data to a structured output file by default
  - See `multiqc_data/multiqc_data.json`
  - This can be turned off by setting `config.data_dump_file: false`
- Verbose logging when no log files found standardised. Less duplication in code and logs easier to read!
- New documentation section describing how to use MultiQC with Galaxy
- Using `shared_key: 'read_counts'` in table header configs now applies relevant defaults

#### Bug Fixes

- Installation problem caused by changes in upstream dependencies solved by stricter installation requirements
- Minor `default_dev` directory creation bug squashed
- Don't prepend the directory separator (`|`) to sample names with `-d` when there are no subdirs
- `yPlotLines` now works even if you don't set `width`

## [MultiQC v1.2](https://github.com/ewels/MultiQC/releases/tag/v1.2) - 2017-08-16

#### CodeFest 2017 Contributions

We had a fantastic group effort on MultiQC at the [2017 BOSC CodeFest](https://www.open-bio.org/wiki/Codefest_2017).
Many thanks to those involved!

#### New Modules

- [**AfterQC**](https://github.com/OpenGene/AfterQC) - New module!
  - Added parsing of the _AfterQC_ json file data, with a plot of filtered reads.
  - Work by [@raonyguimaraes](https://github.com/raonyguimaraes)
- [**bcl2fastq**](https://support.illumina.com/sequencing/sequencing_software/bcl2fastq-conversion-software.html)
  - bcl2fastq can be used to both demultiplex data and convert BCL files to FASTQ file formats for downstream analysis
  - New module parses JSON output from recent versions and summarises some key statistics from the demultiplexing process.
  - Work by [@iimog](https://github.com/iimog) (with a little help from [@tbooth](https://github.com/tbooth) and [@ewels](https://github.com/ewels))
- [**leeHom**](https://github.com/grenaud/leeHom)
  - leeHom is a program for the Bayesian reconstruction of ancient DNA
- [**VCFTools**](https://vcftools.github.io)
  - Added initial support for VCFTools `relatedness2`
  - Added support for VCFTools `TsTv-by-count` `TsTv-by-qual` `TsTv-summary`
  - Module written by [@mwhamgenomics](https://github.com/mwhamgenomics)

#### Module updates

- **FastQ Screen**
  - Gracefully handle missing data from very old FastQ Screen versions.
- **RNA-SeQC**
  - Add new transcript-associated reads plot.
- **Picard**
  - New submodule to handle output from `TargetedPcrMetrics`
- **Prokka**
  - Added parsing of the `# CRISPR arrays` data from Prokka when available ([@asetGem](https://github.com/asetGem))
- **Qualimap**
  - Some code refactoring to radically improve performance and run times, especially with high coverage datasets.
  - Fixed bug where _Cumulative coverage genome fraction_ plot could be truncated.

#### New MultiQC Features

- New module help text
  - Lots of additional help text was written to make MultiQC report plots easier to interpret.
  - Updated modules:
    - Bowtie
    - Bowtie 2
    - Prokka
    - Qualimap
    - SnpEff
  - Elite team of help-writers:
    - [@tabwalsh](https://github.com/tabwalsh)
    - [@ddesvillechabrol](https://github.com/tabwalsh)
    - [@asetGem](https://github.com/asetGem)
- New config option `section_comments` allows you to add custom comments above specific sections in the report
- New `--tags` and `--view_tags` command line options
  - Modules can now be given tags (keywords) and filtered by those. So running `--tags RNA` will only run MultiQC modules related to RNA analysis.
  - Work by [@Hammarn](https://github.com/Hammarn)
- Back-end configuration options to specify the order of table columns
  - Modules and user configs can set priorities for columns to customise where they are displayed
  - Work by [@tbooth](https://github.com/tbooth)
- Added framework for proper unit testing
  - Previous start on unit tests tidied up, new blank template and tests for the `clean_sample_name` functionality.
  - Added to Travis and Appveyor for continuous integration testing.
  - Work by [@tbooth](https://github.com/tbooth)
- Bug fixes and refactoring of report configuration saving / loading
  - Discovered and fixed a bug where a report config could only be loaded once
  - Work by [@DennisSchwartz](https://github.com/DennisSchwartz)
- Table column row headers (sample names) can now be numeric-only.
  - Work by [@iimog](https://github.com/iimog)
- Improved sample name cleaning functionality
  - Added option `regex_keep` to clean filenames by _keeping_ the matching part of a pattern
  - Work by [@robinandeer](https://github.com/robinandeer)
- Handle error when invalid regexes are given in reports
  - Now have a nice toast error warning you and the invalid regexes are highlighted
  - Previously this just crashed the whole report without any warning
  - Work by [@robinandeer](https://github.com/robinandeer)
- Command line option `--dirs-depth` now sets `-d` to `True` (so now works even if `-d` isn't also specified).
- New config option `config.data_dump_file` to export as much data as possible to `multiqc_data/multiqc_data.json`
- New code to send exported JSON data to a a web server
  - This is in preparation for the upcoming MegaQC project. Stay tuned!

#### Bug Fixes

- Specifying multiple config files with `-c`/`--config` now works as expected
  - Previously this would only read the last specified
- Fixed table rendering bug that affected Chrome v60 and IE7-11
  - Table cell background bars weren't showing up. Updated CSS to get around this rendering error.
- HTML ID cleanup now properly cleans strings so that they work with jQuery as expected.
- Made bar graph sample highlighting work properly again
- Config `custom_logo` paths can now be relative to the config file (or absolute as before)
- Report doesn't keep annoyingly telling you that toolbox changes haven't been applied
  - Now uses more subtle _toasts_ and only when you close the toolbox (not every click).
- Switching report toolbox options to regex mode now enables the _Apply_ button as it should.
- Sorting table columns with certain suffixes (eg. `13X`) no works properly (numerically)
- Fixed minor bug in line plot data smoothing (now works with unsorted keys)

---

## [MultiQC v1.1](https://github.com/ewels/MultiQC/releases/tag/v1.1) - 2017-07-18

#### New Modules

- [**BioBloom Tools**](https://github.com/bcgsc/biobloom)
  - Create Bloom filters for a given reference and then to categorize sequences
- [**Conpair**](https://github.com/nygenome/Conpair)
  - Concordance and contamination estimator for tumor–normal pairs
- [**Disambiguate**](https://github.com/AstraZeneca-NGS/disambiguate)
  - Bargraph displaying the percentage of reads aligning to two different reference genomes.
- [**Flexbar**](https://github.com/seqan/flexbar)
  - Flexbar is a tool for flexible barcode and adapter removal.
- [**HISAT2**](https://ccb.jhu.edu/software/hisat2/)
  - New module for the HISAT2 aligner.
  - Made possible by updates to HISAT2 logging by @infphilo (requires `--new-summary` HISAT2 flag).
- [**HOMER**](http://homer.ucsd.edu/homer/)
  - Support for summary statistics from the `findPeaks` tool.
- [**Jellyfish**](http://www.cbcb.umd.edu/software/jellyfish/)
  - Histograms to estimate library complexity and coverage from k-mer content.
  - Module written by @vezzi
- [**MACS2**](https://github.com/taoliu/MACS)
  - Summary of redundant rate from MACS2 peak calling.
- [**QoRTs**](http://hartleys.github.io/QoRTs/)
  - QoRTs is toolkit for analysis, QC and data management of RNA-Seq datasets.
- [**THetA2**](http://compbio.cs.brown.edu/projects/theta/)
  - THeTA2 _(Tumor Heterogeneity Analysis)_ estimates tumour purity and clonal / subclonal copy number.

#### Module updates

- **BCFtools**
  - Option to collapse complementary changes in substitutions plot, useful for non-strand specific experiments (thanks to @vladsaveliev)
- **Bismark**
  - M-Bias plots no longer show read 2 for single-end data.
- **Custom Content**
  - New option to print raw HTML content to the report.
- **FastQ Screen**
  - Fixed edge-case bug where many-sample plot broke if total number of reads was less than the subsample number.
  - Fixed incorrect logic of config option `fastqscreen_simpleplot` (thanks to @daler)
  - Organisms now alphabetically sorted in fancy plot so that order is nonrandom (thanks to @daler)
  - Fixed bug where `%No Hits` was missed in logs from recent versions of FastQ Screen.
- **HTSeq Counts**
  - Fixed but so that module still works when `--additional-attr` is specified in v0.8 HTSeq above (thanks to @nalcala)
- **Picard**
  - CollectInsertSize: Fixed bug that could make the General Statistics _Median Insert Size_ value incorrect.
  - Fixed error in sample name regex that left trailing `]` characters and was generally broken (thanks to @jyh1 for spotting this)
- **Preseq**
  - Improved plots display (thanks to @vladsaveliev)
- **Qualimap**
  - Only calculate bases over target coverage for values in General Statistics. Should give a speed increase for very high coverage datasets.
- **QUAST**
  - Module is now compatible with runs from [MetaQUAST](http://quast.sourceforge.net/metaquast) (thanks to @vladsaveliev)
- **RSeQC**
  - Changed default order of sections
  - Added config option to reorder and hide module report sections

#### New MultiQC features

- If a report already exists, execution is no longer halted.
  - `_1` is appended to the filename, iterating if this also exists.
  - `-f`/`--force` still overwrites existing reports as before
  - Feature written by [@Hammarn](https://github.com/Hammarn)
- New ability to run modules multiple times in a single report
  - Each run can be given different configuration options, including filters for input files
  - For example, have FastQC after trimming as well as FastQC before trimming.
  - See the relevant [documentation](http://multiqc.info/docs/#order-of-modules) for more instructions.
- New option to customise the order of report _sections_
  - This is in addition / alternative to changing the order of module execution
  - Allows one module to have sections in multiple places (eg. Custom Content)
- Tables have new column options `floor`, `ceiling` and `minRange`.
- Reports show warning if JavaScript is disabled
- Config option `custom_logo` now works with file paths relative to config file directory and cwd.

#### Bug Fixes

- Table headers now sort columns again after scrolling the table
- Fixed buggy table header tooltips
- Base `clean_s_name` function now strips excess whitespace.
- Line graphs don't smooth lines if not needed (number of points < maximum number allowed)
- PDF output now respects custom output directory.

---

## [MultiQC v1.0](https://github.com/ewels/MultiQC/releases/tag/v1.0) - 2017-05-17

Version 1.0! This release has been a long time coming and brings with it some fairly
major improvements in speed, report filesize and report performance. There's also
a bunch of new modules, more options, features and a whole lot of bug fixes.

The version number is being bumped up to 1.0 for a couple of reasons:

1. MultiQC is now _(hopefully)_ relatively stable. A number of facilities and users
   are now using it in a production setting and it's published. It feels like it
   probably deserves v1 status now somehow.
2. This update brings some fairly major changes which will break backwards
   compatibility for plugins. As such, semantic versioning suggests a change in
   major version number.

### Breaking Changes

For most people, you shouldn't have any problems upgrading. There are two
scenarios where you may need to make changes with this update:

#### 1. You have custom file search patterns

Search patterns have been flattened and may no longer have arbitrary depth.
For example, you may need to change the following:

```yaml
fastqc:
  data:
    fn: "fastqc_data.txt"
  zip:
    fn: "*_fastqc.zip"
```

to this:

```yaml
fastqc/data:
  fn: "fastqc_data.txt"
fastqc/zip:
  fn: "*_fastqc.zip"
```

See the [documentation](http://multiqc.info/docs/#step-1-find-log-files) for instructions on how to write the new file search syntax.

See [`search_patterns.yaml`](multiqc/utils/search_patterns.yaml) for the new module search keys
and more examples.

#### 2. You have custom plugins / modules / external code

To see what changes need to applied to your custom plugin code, please see the [MultiQC docs](http://multiqc.info/docs/#v1.0-updates).

#### New Modules

- [**Adapter Removal**](https://github.com/mikkelschubert/adapterremoval)
  - AdapterRemoval v2 - rapid adapter trimming, identification, and read merging
- [**BUSCO**](http://busco.ezlab.org/)
  - New module for the `BUSCO v2` tool, used for assessing genome assembly and annotation completeness.
- [**Cluster Flow**](http://clusterflow.io)
  - Cluster Flow is a workflow tool for bioinformatics pipelines. The new module parses executed tool commands.
- [**RNA-SeQC**](http://archive.broadinstitute.org/cancer/cga/rna-seqc)
  - New module to parse output from RNA-SeQC, a java program which computes a series
    of quality control metrics for RNA-seq data.
- [**goleft indexcov**](https://github.com/brentp/goleft/tree/master/indexcov)
  - [goleft indexcov](https://github.com/brentp/goleft/tree/master/indexcov) uses the PED and ROC
    data files to create diagnostic plots of coverage per sample, helping to identify sample gender and coverage issues.
  - Thanks to @chapmanb and @brentp
- [**SortMeRNA**](http://bioinfo.lifl.fr/RNA/sortmerna/)
  - New module for `SortMeRNA`, commonly used for removing rRNA contamination from datasets.
  - Written by @bschiffthaler

#### Module updates

- **Bcftools**
  - Fixed bug with display of indels when only one sample
- **Cutadapt**
  - Now takes the filename if the sample name is `-` (stdin). Thanks to @tdido
- **FastQC**
  - Data for the Sequence content plot can now be downloaded from reports as a JSON file.
- **FastQ Screen**
  - Rewritten plotting method for high sample numbers plot (~ > 20 samples)
  - Now shows counts for single-species hits and bins all multi-species hits
  - Allows plot to show proper percentage view for each sample, much easier to interpret.
- **HTSeq**
  - Fix bug where header lines caused module to crash
- **Picard**
  - New `RrbsSummaryMetrics` Submodule!
  - New `WgsMetrics` Submodule!
  - `CollectGcBiasMetrics` module now prints summary statistics to `multiqc_data` if found. Thanks to @ahvigil
- **Preseq**
  - Now trims the x axis to the point that meets 90% of `min(unique molecules)`.
    Hopefully prevents ridiculous x axes without sacrificing too much useful information.
  - Allows to show estimated depth of coverage instead of less informative molecule counts
    (see [details](http://multiqc.info/docs/#preseq)).
  - Plots dots with externally calculated real read counts (see [details](http://multiqc.info/docs/#preseq)).
- **Qualimap**
  - RNASeq Transcript Profile now has correct axis units. Thanks to @roryk
  - BamQC module now doesn't crash if reports don't have genome gc distributions
- **RSeQC**
  - Fixed Python3 error in Junction Saturation code
  - Fixed JS error for Junction Saturation that made the single-sample combined plot only show _All Junctions_

#### Core MultiQC updates

- Change in module structure and import statements (see [details](http://multiqc.info/docs/#v1.0-updates)).
- Module file search has been rewritten (see above changes to configs)
  - Significant improvement in search speed (test dataset runs in approximately half the time)
  - More options for modules to find their logs, eg. filename and contents matching regexes (see the [docs](http://multiqc.info/docs/#step-1-find-log-files))
- Report plot data is now compressed, significantly reducing report filesizes.
- New `--ignore-samples` option to skip samples based on parsed sample name
  - Alternative to filtering by input filename, which doesn't always work
  - Also can use config vars `sample_names_ignore` (glob patterns) and `sample_names_ignore_re` (regex patterns).
- New `--sample-names` command line option to give file with alternative sample names
  - Allows one-click batch renaming in reports
- New `--cl_config` option to supply MultiQC config YAML directly on the command line.
- New config option to change numeric multiplier in General Stats
  - For example, if reports have few reads, can show `Thousands of Reads` instead of `Millions of Reads`
  - Set config options `read_count_multiplier`, `read_count_prefix` and `read_count_desc`
- Config options `decimalPoint_format` and `thousandsSep_format` now apply to tables as well as plots
  - By default, thosands will now be separated with a space and `.` used for decimal places.
- Tables now have a maximum-height by default and scroll within this.
  - Speeds up report rendering in the web browser and makes report less stupidly long with lots of samples
  - Button beneath table toggles full length if you want a zoomed-out view
  - Refactored and removed previous code to make the table header "float"
  - Set `config.collapse_tables` to `False` to disable table maximum-heights
- Bar graphs and heatmaps can now be zoomed in on
  - Interactive plots sometimes hide labels due to lack of space. These can now be zoomed in on to see specific samples in more detail.
- Report plots now load sequentially instead of all at once
  - Prevents the browser from locking up when large reports load
- Report plot and section HTML IDs are now sanitised and checked for duplicates
- New template available (called _sections_) which has faster loading
  - Only shows results from one module at a time
  - Makes big reports load in the browser much more quickly, but requires more clicking
  - Try it out by specifying `-t sections`
- Module sections tidied and refactored
  - New helper function `self.add_section()`
  - Sections hidden in nav if no title (no more need for the hacky `self.intro +=`)
  - Content broken into `description`, `help` and `plot`, with automatic formatting
  - Empty module sections are now skipped in reports. No need to check if a plot function returns `None`!
  - Changes should be backwards-compatible
- Report plot data export code refactored
  - Now doesn't export hidden samples (uses HighCharts [export-csv](https://github.com/highcharts/export-csv) plugin)
- Handle error when `git` isn't installed on the system.
- Refactored colouring of table cells
  - Was previously done in the browser using [chroma.js](http://gka.github.io/chroma.js/)
  - Now done at report generation time using the [spectra](https://pypi.python.org/pypi/spectra) package
  - Should helpfully speed up report rendering time in the web browser, especially for large reports
- Docs updates (thanks to @varemo)
- Previously hidden log file `.multiqc.log` renamed to `multiqc.log` in `multiqc_data`
- Added option to load MultiQC config file from a path specified in the environment variable `MULTIQC_CONFIG_PATH`
- New table configuration options
  - `sortRows: False` prevents table rows from being sorted alphabetically
  - `col1_header` allows the default first column header to be changed from "Sample Name"
- Tables no longer show _Configure Columns_ and _Plot_ buttons if they only have a single column
- Custom content updates
  - New `custom_content`/`order` config option to specify order of Custom Content sections
  - Tables now use the header for the first column instead of always having `Sample Name`
  - JSON + YAML tables now remember order of table columns
  - Many minor bugfixes
- Line graphs and scatter graphs axis limits
  - If limits are specified, data exceeding this is no longer saved in report
  - Visually identical, but can make report file sizes considerable smaller in some cases
- Creating multiple plots without a config dict now works (previously just gave grey boxes in report)
- All changes are now tested on a Windows system, using [AppVeyor](https://ci.appveyor.com/project/ewels/multiqc/)
- Fixed rare error where some reports could get empty General Statistics tables when no data present.
- Fixed minor bug where config option `force: true` didn't work. Now you don't have to always specify `-f`!

---

## [MultiQC v0.9](https://github.com/ewels/MultiQC/releases/tag/v0.9) - 2016-12-21

A major new feature is released in v0.9 - support for _custom content_. This means
that MultiQC can now easily include output from custom scripts within reports without
the need for a new module or plugin. For more information, please see the
[MultiQC documentation](http://multiqc.info/docs/#custom-content).

#### New Modules

- [**HTSeq**](http://www-huber.embl.de/HTSeq/doc/count.html)
  - New module for the `htseq-count` tool, often used in RNA-seq analysis.
- [**Prokka**](http://www.vicbioinformatics.com/software.prokka.shtml)
  - Prokka is a software tool for the rapid annotation of prokaryotic genomes.
- [**Slamdunk**](http://t-neumann.github.io/slamdunk/)
  - Slamdunk is a software tool to analyze SLAMSeq data.
- [**Peddy**](https://github.com/brentp/peddy)
  - Peddy calculates genotype :: pedigree correspondence checks, ancestry checks and sex checks using VCF files.

#### Module updates

- **Cutadapt**
  - Fixed bug in General Stats table number for old versions of cutadapt (pre v1.7)
  - Added support for _really_ old cutadapt logs (eg. v.1.2)
- **FastQC**
  - New plot showing total overrepresented sequence percentages.
  - New option to parse a file containing a theoretical GC curve to display in the background.
    - Human & Mouse Genome / Transcriptome curves bundled, or make your own using
      [fastqcTheoreticalGC](https://github.com/mikelove/fastqcTheoreticalGC). See the
      [MultiQC docs](http://multiqc.info/docs/#fastqc) for more information.
- **featureCounts**
  - Added parsing checks and catch failures for when non-featureCounts files are picked up by accident
- **GATK**
  - Fixed logger error in VariantEval module.
- **Picard**
  - Fixed missing sample overwriting bug in `RnaSeqMetrics`
  - New feature to customise coverage shown from `HsMetrics` in General Statistics table
    see the [docs](http://multiqc.info/docs/#picard) for info).
  - Fixed compatibility problem with output from `CollectMultipleMetrics` for `CollectAlignmentSummaryMetrics`
- **Preseq**
  - Module now recognises output from `c_curve` mode.
- **RSeQC**
  - Made the gene body coverage plot show the percentage view by default
  - Made gene body coverage properly handle sample names
- **Samtools**
  - New module to show duplicate stats from `rmdup` logs
  - Fixed a couple of niggles in the idxstats plot
- **SnpEff**
  - Fixed swapped axis labels in the Variant Quality plot
- **STAR**
  - Fixed crash when there are 0 unmapped reads.
  - Sample name now taken from the directory name if no file prefix found.
- **Qualimap BamQC**
  - Add a line for pre-calculated reference genome GC content
  - Plot cumulative coverage for values above 50x, align with the coverage histogram.
  - New ability to customise coverage thresholds shown in General Statistics table
    (see the [docs](http://multiqc.info/docs/#qualimap) for info).

#### Core MultiQC updates

- Support for _custom content_ (see top of release notes).
- New ninja report tool: make scatter plots of any two table columns!
- Plot data now saved in `multiqc_data` when 'flat' image plots are created
  - Allows you easily re-plot the data (eg. in Excel) for further downstream investigation
- Added _'Apply'_ button to Highlight / Rename / Hide.
  - These tools can become slow with large reports. This means that you can enter several
    things without having to wait for the report to replot each change.
- Report heatmaps can now be sorted by highlight
- New config options `decimalPoint_format` and `thousandsSep_format`
  - Allows you to change the default `1 234.56` number formatting for plots.
- New config option `top_modules` allows you to specify modules that should come at the top of the report
- Fixed bar plot bug where missing categories could shift data between samples
- Report title now printed in the side navigation
- Missing plot IDs added for easier plot exporting
- Stopped giving warnings about skipping directories (now a debug message)
- Added warnings in report about missing functionality for flat plots (exporting and toolbox)
- Export button has contextual text for images / data
- Fixed a bug where user config files were loaded twice
- Fixed bug where module order was random if `--module` or `--exclude` was used.
- Refactored code so that the order of modules can be changed in the user config
- Beefed up code + docs in scatter plots back end and multiple bar plots.
- Fixed a few back end nasties for Tables
  - Shared-key columns are no longer forced to share colour schemes
  - Fixed bug in lambda modified values when format string breaks
  - Supplying just data with no header information now works as advertised
- Improvements to back end code for bar plots
  - New `tt_decimals` and `tt_suffix` options for bar plots
  - Bar plots now support `yCeiling`, `yFloor` and `yMinRange`, as with line plots.
  - New option `hide_zero_cats:False` to force legends to be shown even when all data is 0
- General Stats _Showing x of y_ columns count is fixed on page load.
- Big code whitespace cleanup

---

## [MultiQC v0.8](https://github.com/ewels/MultiQC/releases/tag/v0.8) - 2016-09-26

#### New Modules

- [**GATK**](https://software.broadinstitute.org/gatk/)
  - Added support for VariantEval reports, only parsing a little of the information
    in there so far, but it's a start.
  - Module originally written by @robinandeer at the [OBF Codefest](https://www.open-bio.org/wiki/Codefest_2016),
    finished off by @ewels
- [**Bcftools**](https://samtools.github.io/bcftools/)
- [**QUAST**](http://quast.bioinf.spbau.ru/)
  - QUAST is a tool for assessing de novo assemblies against reference genomes.

#### Module updates

- **Bismark** now supports reports from `bam2nuc`, giving Cytosine coverage in General Stats.
- **Bowtie1**
  - Updated to try to find bowtie command before log, handle multiple logs in one file. Same as bowtie2.
- **FastQC**
  - Sample pass/warn/fail lists now display properly even with large numbers of samples
  - Sequence content heatmap display is better with many samples
- **Kallisto**
  - Now supports logs from SE data.
- **Picard**
  - `BaseDistributionByCycle` - new submodule! Written by @mlusignan
  - `RnaSeqMetrics` - new submodule! This one by @ewels ;)
  - `AlignmentSummaryMetrics` - another new submodule!
  - Fixed truncated files crash bug for Python 3 _(#306)_
- **Qualimap RNASeqQC**
  - Fixed parsing bug affecting counts in _Genomic Origin_ plot.
  - Module now works with European style thousand separators (`1.234,56` instead of `1,234.56`)
- **RSeQC**
  - `infer_experiment` - new submodule! Written by @Hammarn
- **Samtools**
  - `stats` submodule now has separate bar graph showing alignment scores
  - `flagstat` - new submodule! Written by @HLWiencko
  - `idxstats` - new submodule! This one by @ewels again

#### Core MultiQC updates

- New `--export`/`-p` option to generate static images plot in `multiqc_plots` (`.png`, `.svg` and `.pdf`)
  - Configurable with `export_plots`, `plots_dir_name` and `export_plot_formats` config options
  - `--flat` option no longer saves plots in `multiqc_data/multiqc_plots`
- New `--comment`/`-b` flag to add a comment to the top of reports.
- New `--dirs-depth`/`-dd` flag to specify how many directories to prepend with `--dirs`/`-d`
  - Specifying a postive number will take that many directories from the end of the path
  - A negative number will take directories from the start of the path.
- Directory paths now appended before cleaning, so `fn_clean_exts` will now affect these names.
- New `custom_logo` attributes to add your own logo to reports.
- New `report_header_info` config option to add arbitrary information to the top of reports.
- New `--pdf` option to create a PDF report
  - Depends on [Pandoc](http://pandoc.org) being installed and is in a beta-stage currently.
  - Note that specifying this will make MultiQC use the `simple` template, giving a HTML report with
    much reduced functionality.
- New `fn_clean_sample_names` config option to turn off sample name cleaning
  - This will print the full filename for samples. Less pretty reports and rows
    on the General Statistics table won't line up, but can prevent overwriting.
- Table header defaults can now be set easily
- General Statistics table now hidden if empty.
- Some new defaults in the sample name cleaning
- Updated the `simple` template.
  - Now has no toolbox or nav, no JavaScript and is better suited for printing / PDFs.
  - New `config.simple_output` config flag so code knows when we're trying to avoid JS.
- Fixed some bugs with config settings (eg. template) being overwritten.
- NFS log file deletion bug fixed by @brainstorm (#265)
- Fixed bug in `--ignore` behaviour with directory names.
- Fixed nasty bug in beeswarm dot plots where sample names were mixed up (#278)
- Beeswarm header text is now more informative (sample count with more info on a tooltip)
- Beeswarm plots now work when reports have > 1000 samples
- Fixed some buggy behaviour in saving / loading report highlighting + renaming configs (#354)

Many thanks to those at the [OpenBio Codefest 2016](https://www.open-bio.org/wiki/Codefest_2016)
who worked on MultiQC projects.

---

## [MultiQC v0.7](https://github.com/ewels/MultiQC/releases/tag/v0.7) - 2016-07-04

#### Module updates

- [**Kallisto**](https://pachterlab.github.io/kallisto/) - new module!
- **Picard**
  - Code refactored to make maintenance and additions easier.
  - Big update to `HsMetrics` parsing - more results shown in report, new plots (by @lpantano)
  - Updated `InsertSizeMetrics` to understand logs generated by `CollectMultipleMetrics` (#215)
  - Newlines in picard output. Fixed by @dakl
- **Samtools**
  - Code refactored
  - Rewrote the `samtools stats` code to display more stats in report with a beeswarm plot.
- **Qualimap**
  - Rewritten to use latest methods and fix bugs.
  - Added _Percentage Aligned_ column to general stats for `BamQC` module.
  - Extra table thresholds added by @avilella (hidden by default)
- **General Statistics**
  - Some tweaks to the display defaults (FastQC, Bismark, Qualimap, SnpEff)
  - Now possible to skip the General Statistics section of the report with `--exclude general_stats`
- **Cutadapt** module updated to recognise logs from old versions of cutadapt (<= v1.6)
- **Trimmomatic**
  - Now handles `,` decimal places in percentage values.
  - Can cope with line breaks in log files (see issue #212)
- **FastQC** refactored
  - Now skips zip files if the sample name has already been found. Speeds up MultiQC execution.
  - Code cleaned up. Parsing and data-structures standardised.
  - New popovers on Pass / Warn / Fail status bars showing sample names. Fast highlighting and hiding.
  - New column in General Stats (hidden by default) showing percentage of FastQC modules that failed.
- **SnpEff**
  - Search pattern now more generic, should match reports from others.
  - _Counts by Effect_ plot removed (had hundreds of categories, was fairly unusable).
  - `KeyError` bug fixed.
- **Samblaster** now gets sample name from `ID` instead of `SM` (@dakl)
- **Bowtie 2**
  - Now parses overall alignment rate as intended.
  - Now depends on even less log contents to work with more inputs.
- **MethylQA** now handles variable spacing in logs
- **featureCounts** now splits columns on tabs instead of whitespace, can handle filenames with spaces

#### Core MultiQC updates

- **Galaxy**: MultiQC now available in Galax! Work by @devengineson / @yvanlebras / @cmonjeau
  - See it in the [Galaxy Toolshed](https://toolshed.g2.bx.psu.edu/view/engineson/multiqc/)
- **Heatmap**: New plot type!
- **Scatter Plot**: New plot type!
- **Download raw data** behind plots in reports! Available in the Export toolbox.
  - Choose from tab-separated, comma-separated and the complete JSON.
- **Table columns can be hidden** on page load (shown through _Configure Columns_)
  - Defaults are configurable using the `table_columns_visible` config option.
- **Beeswarm plot**: Added missing rename / highlight / hiding functionality.
- New `-l` / `--file-list` option: specify a file containing a **list of files** to search.
- **Updated HighCharts** to v4.2.5. Added option to export to JPEG.
- Can now **cancel execution** with a single `ctrl+c` rather than having to button mash
- More granular control of **skipping files** during scan (filename, dirname, path matching)
  - Fixed `--exclude` so that it works with directories as well as files
- **New _Clear_ button** in toolbox to bulk remove highlighting / renaming / hiding filters.
- Improved documentation about behaviour for large sample numbers.
- Handle YAML parsing errors for the config file more gracefully
- Removed empty columns from tables again
- Fixed bug in changing module search patterns, reported by @lweasel
- Added timeout parameter to version check to prevent hang on systems with long defaults
- Fixed table display bug in Firefox
- Fixed bug related to order in which config files are loaded
- Fixed bug that broke the _"Show only"_ toolbox feature with multiple names.
- Numerous other small bugs.

---

## [MultiQC v0.6](https://github.com/ewels/MultiQC/releases/tag/v0.6) - 2016-04-29

#### Module updates

- New [Salmon](http://combine-lab.github.io/salmon/) module.
- New [Trimmomatic](http://www.usadellab.org/cms/?page=trimmomatic) module.
- New [Bamtools stats](https://github.com/pezmaster31/bamtools) module.
- New beeswarm plot type. General Stats table replaced with this when many samples in report.
- New RSeQC module: Actually a suite of 8 new modules supporting various outputs from RSeQC
- Rewrote bowtie2 module: Now better at parsing logs and tries to scrape input from wrapper logs.
- Made cutadapt show counts by default instead of obs/exp
- Added percentage view to Picard insert size plot

#### Core MultiQC updates

- Dynamic plots now update their labels properly when changing datasets and to percentages
- Config files now loaded from working directory if present
- Started new docs describing how each module works
- Refactored featureCounts module. Now handles summaries describing multiple samples.
- Stopped using so many hidden files. `.multiqc.log` now called `multiqc.log`
- New `-c`/`--config` command line option to specify a MultiQC configuration file
- Can now load run-specific config files called `multiqc_config.yaml` in working directory
- Large code refactoring - moved plotting code out of `BaseModule` and into new `multiqc.plots` submodules
- Generalised code used to generate the General Stats table so that it can be used by modules
- Removed interactive report tour, replaced with a link to a youtube tutorial
- Made it possible to permanently hide the blue welcome message for all future reports
- New option to smooth data for line plots. Avoids mega-huge plots. Applied to SnpEff, RSeQC, Picard.

Bugfixes:

- Qualimap handles infinity symbol (thanks @chapmanb )
- Made SnpEff less fussy about required fields for making plots
- UTF-8 file paths handled properly in Py2.7+
- Extending two config variables wasn't working. Now fixed.
- Dragging the height bar of plots now works again.
- Plots now properly change y axis limits and labels when changing datasets
- Flat plots now have correct path in `default_dev` template

---

## [MultiQC v0.5](https://github.com/ewels/MultiQC/releases/tag/v0.5) - 2016-03-29

#### Module updates

- New [Skewer](https://github.com/relipmoc/skewer) module, written by @dakl
- New [Samblaster](https://github.com/GregoryFaust/samblaster) module, written by @dakl
- New [Samtools stats](http://www.htslib.org/) module, written by @lpantano
- New [HiCUP](http://www.bioinformatics.babraham.ac.uk/projects/hicup/) module
- New [SnpEff](http://snpeff.sourceforge.net/) module
- New [methylQA](http://methylqa.sourceforge.net/) module

#### Core MultiQC updates

- New "Flat" image plots, rendered at run time with MatPlotLib
  - By default, will use image plots if > 50 samples (set in config as `plots_flat_numseries`)
  - Means that _very_ large numbers of samples can be viewed in reports. _eg._ single cell data.
  - Templates can now specify their own plotting functions
  - Use `--flat` and `--interactive` to override this behaviour
- MultiQC added to `bioconda` (with help from @dakl)
- New plugin hook: `config_loaded`
- Plugins can now add new command line options (thanks to @robinandeer)
- Changed default data directory name from `multiqc_report_data` to `multiqc_data`
- Removed support for depreciated MultiQC_OSXApp
- Updated logging so that a verbose `multiqc_data/.multiqc.log` file is always written
- Now logs more stuff in verbose mode - command used, user configs and so on.
- Added a call to multiqc.info to check for new versions. Disable with config `no_version_check`
- Removed general stats manual row sorting.
- Made filename matching use glob unix style filename match patterns
- Everything (including the data directory) is now created in a temporary directory and moved when MultiQC is complete.
- A handful of performance updates for large analysis directories

---

## [MultiQC v0.4](https://github.com/ewels/MultiQC/releases/tag/v0.4) - 2016-02-16

- New `multiqc_sources.txt` which identifies the paths used to collect all report data for each sample
- Export parsed data as tab-delimited text, `JSON` or `YAML` using the new `-k`/`--data-format` command line option
- Updated HighCharts from `v4.2.2` to `v4.2.3`, fixes tooltip hover bug.
- Nicer export button. Now tied to the export toolbox, hopefully more intuitive.
- FastQC: Per base sequence content heatmap can now be clicked to show line graph for single sample
- FastQC: No longer show adapter contamination datasets with <= 0.1% contamination.
- Picard: Added support for `CollectOxoGMetrics` reports.
- Changed command line option `--name` to `--filename`
- `--name` also used for filename if `--filename` not specified.
- Hide samples toolbox now has switch to _show only_ matching samples
- New regex help box with examples added to report
- New button to copy general stats table to the clipboard
- General Stats table 'floating' header now sorts properly when scrolling
- Bugfix: MultiQC default_dev template now copies module assets properly
- Bufgix: General Stats table floating header now resizes properly when page width changes

---

## [MultiQC v0.3.2](https://github.com/ewels/MultiQC/releases/tag/v0.3.2) - 2016-02-08

- All modules now load their log file search parameters from a config
  file, allowing you to overwrite them using your user config file
  - This is useful if your analysis pipeline renames program outputs
- New Picard (sub)modules - Insert Size, GC Bias & HsMetrics
- New Qualimap (sub)module - RNA-Seq QC
- Made Picard MarkDups show percent by default instead of counts
- Added M-Bias plot to Bismark
- New option to stream report HTML to `stdout`
- Files can now be specified as well as directories
- New options to specify whether the parsed data directory should be created
  - command line flags: `--data` / `--no-data`
  - config option name: `make_data_dir`
- Fixed bug with incorrect path to installation dir config YAML file
- New toolbox drawer for bulk-exporting graph images
- Report side navigation can now be hidden to maximise horizontal space
- Mobile styling improved for narrow screen
- More vibrant colours in the general stats table
- General stats table numbers now left aligned
- Settings now saved and loaded to named localstorage locations
  - Simplified interface - no longer global / single report saving
  - Removed static file config. Solves JS error, no-one was doing this
    since we have standalone reports anyway.
- Added support for Python 3.5
- Fixed bug with module specific CSS / JS includes in some templates
- Made the 'ignore files' config use unix style file pattern matching
- Fixed some bugs in the FastQ Screen module
- Fixed some bugs in the FastQC module
- Fixed occasional general stats table bug
- Table sorting on sample names now works after renaming
- Bismark module restructure
  - Each report type now handled independently (alignment / dedup / meth extraction)
  - M-Bias plot now shows R1 and R2
- FastQC GC content plot now has option for counts or percentages
  - Allows comparison between samples with very different read counts
- Bugfix for reports javascript
  - Caused by updated to remotely loaded HighCharts export script
  - Export script now bundled with multiqc, so does not depend on internet connection
  - Other JS errors fixed in this work
- Bugfix for older FastQC reports - handle old style sequence dup data
- Bugfix for varying Tophat alignment report formats
- Bugfix for Qualimap RNA Seq reports with paired end data

---

## [MultiQC v0.3.1](https://github.com/ewels/MultiQC/releases/tag/v0.3.1) - 2015-11-04

- Hotfix patch to fix broken FastQC module (wasn't finding `.zip` files properly)
- General Stats table colours now flat. Should improve browser speed.
- Empty rows now hidden if appear due to column removal in general stats
- FastQC Kmer plot removed until we have something better to show.

---

## [MultiQC v0.3](https://github.com/ewels/MultiQC/releases/tag/v0.3) - 2015-11-04

- Lots of lovely new documentation!
- Child templates - easily customise specific parts of the default report template
- Plugin hooks - allow other tools to execute custom code during MultiQC execution
- New Preseq module
- New design for general statistics table (snazzy new background bars)
- Further development of toolbox
  - New button to clear all filters
  - Warnings when samples are hidden, plus empty plots and table cols are hidden
  - Active toolbar tab buttons are highlighted
- Lots of refactoring by @moonso to please the Pythonic gods
  - Switched to click instead of argparse to handle command line arguments
  - Code generally conforms to best practices better now.
- Now able to supply multiple directories to search for reports
- Logging output improved (now controlled by `-q` and `-v` for quiet and verbose)
- More HTML output dealt with by the base module, less left to the modules
  - Module introduction text
  - General statistics table now much easier to add to (new helper functions)
- Images, CSS and Javascript now included in HTML, meaning that there is a single
  report file to make sharing easier
- More accessible scrolling in the report - styled scrollbars and 'to top' button.
- Modules and templates now use setuptools entry points, facilitating plugins
  by other packages. Allows niche extensions whilst keeping the core codebase clean.
- The general stats table now has a sticky header row when scrolling, thanks to
  some new javascript wizardry...
- General stats columns can have a _shared key_ which allows common colour schemes
  and data ranges. For instance, all columns describing a read count will now share
  their scale across modules.
- General stats columns can be hidden and reordered with a new modal window.
- Plotting code refactored, reports with many samples (>50 by default) don't
  automatically render to avoid freezing the browser.
- Plots with highlighted and renamed samples now honour this when exporting to
  different file types.

---

## [MultiQC v0.2](https://github.com/ewels/MultiQC/releases/tag/v0.2) - 2015-09-18

- Code restructuring for nearly all modules. Common base module
  functions now handle many more functions (plots, config, file import)
  - See the [contributing notes](https://github.com/ewels/MultiQC/blob/master/CONTRIBUTING.md)
    for instructions on how to use these new helpers to make your own module
- New report toolbox - sample highlighting, renaming, hiding
  - Config is autosaved by default, can also export to a file for sharing
  - Interactive tour to help users find their way around
- New Tophat, Bowtie 2 and QualiMap modules
  - Thanks to @guillermo-carrasco for the QualiMap module
- Bowtie module now works
- New command line parameter `-d` prefixes sample names with the directory that
  they were found in. Allows duplicate filenames without being overwritten.
- Introduction walkthrough helps show what can be done in the report
- Now compatible with both Python 2 and Python 3
- Software version number now printed on command line properly, and in reports.
- Bugfix: FastQC doesn't break when only one report found
- Bugfix: FastQC seq content heatmap highlighting
- Many, many small bugfixes

---

## [MultiQC v0.1](https://github.com/ewels/MultiQC/releases/tag/v0.1) - 2015-09-01

- The first public release of MultiQC, after a month of development. Basic
  structure in place and modules for FastQC, FastQ Screen, Cutadapt, Bismark,
  STAR, Bowtie, Subread featureCounts and Picard MarkDuplicates. Approaching
  stability, though still under fairly heavy development.<|MERGE_RESOLUTION|>--- conflicted
+++ resolved
@@ -73,6 +73,7 @@
   - Rework barplot, add top 5 taxons ([#1219](https://github.com/ewels/MultiQC/issues/1219))
 - **Kraken**
   - Fix `ZeroDivisionError` ([#1276](https://github.com/ewels/MultiQC/issues/1276))
+  - Add distinct minimizer heatmap for KrakenUniq style duplication information ([#1333](https://github.com/ewels/MultiQC/pull/1380))
 - **MALT**
   - Fix y-axis labelling in bargraphs
 - **mosdepth**
@@ -90,13 +91,8 @@
   - Fix issue properly parsing multiple samples within a single Rockhopper summary file
 - **Salmon**
   - Only try to generate a plot for fragment length if the data was found.
-<<<<<<< HEAD
-- **Kraken2**
-  - Add distinct minimizer heatmap for KrakenUniq style duplication information ([#1333](https://github.com/ewels/MultiQC/pull/1380))
-=======
 - **verifyBamID**
   - Fix `CHIP` value detection ([#1316](https://github.com/ewels/MultiQC/pull/1316)).
->>>>>>> 2e0051dc
 
 #### New Custom Content features
 
