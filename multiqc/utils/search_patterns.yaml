
# MultiQC search patterns.
# Default configurations for how modules can find their log files.
# Loaded by the config module so that these patterns can be overwritten in user config files.

bismark:
    align:
        fn: '*_[SP]E_report.txt'
        # contents: Writing a C -> T converted version of the input file
    dedup:
        fn: '*.deduplication_report.txt'
    meth_extract:
        fn: '*_splitting_report.txt'
        # contents: Bismark Extractor Version
    m_bias:
        fn: '*M-bias.txt'
bowtie:
    contents: '# reads processed:'
bowtie2:
    contents: 'reads; of these:'
cutadapt:
    contents: This is cutadapt
fastq_screen:
    fn: '*_screen.txt'
fastqc:
    data:
        fn: 'fastqc_data.txt'
    zip:
        fn: '*_fastqc.zip'
featurecounts:
<<<<<<< HEAD
    fn:
       - counts.summary
       - _counts.txt.summary
=======
    fn: '*_counts.txt.summary'
>>>>>>> 0fccc345
hicup:
    fn: 'HiCUP_summary_report*'
picard:
    markdups:
        contents: picard.sam.MarkDuplicates
    insertsize:
        contents: picard.analysis.CollectInsertSizeMetrics
    gcbias:
        contents: picard.analysis.CollectGcBiasMetrics
    hsmetrics:
        contents: picard.analysis.directed.HsMetrics
    oxogmetrics:
        contents: picard.analysis.CollectOxoGMetrics
preseq:
    contents: 'TOTAL_READS	EXPECTED_DISTINCT'
qualimap:
    bamqc:
        raw_data: raw_data
        genome_results: genome_results.txt
        coverage: coverage_histogram.txt
        insert_size: insert_size_histogram.txt
        genome_fraction: genome_fraction_coverage.txt
        gc_dist: mapped_reads_gc-content_distribution.txt
    rnaseq:
        raw_data: raw_data
        rnaseq_results: rnaseq_qc_results.txt
        coverage: coverage_profile_along_genes_(total).txt
star:
    fn: '*Log.final.out'
tophat:
    fn: '*align_summary.txt'
skewer:
    contents: 'COMMAND LINE:	skewer'
samblaster:
    contents: 'samblaster: Version'
samtools:
    contents: 'This file was produced by samtools stats'<|MERGE_RESOLUTION|>--- conflicted
+++ resolved
@@ -28,13 +28,9 @@
     zip:
         fn: '*_fastqc.zip'
 featurecounts:
-<<<<<<< HEAD
     fn:
-       - counts.summary
-       - _counts.txt.summary
-=======
-    fn: '*_counts.txt.summary'
->>>>>>> 0fccc345
+        - '*counts.summary'
+        - '*_counts.txt.summary'
 hicup:
     fn: 'HiCUP_summary_report*'
 picard:
