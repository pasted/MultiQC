#################################################################
# MultiQC Defaults
#################################################################
# This file contains the default configuration options
# for MultiQC. IT SHOULD NOT BE EDITED. If you want to
# change any of these config options, create a new file
# in any of the following locations:
#  1. <installation_dir>/multiqc_config.yaml (not pip or conda)
#  2. ~/.multiqc_config.yaml
#  3. <working directory>/multiqc_config.yaml
#################################################################

title: null
subtitle: null
intro_text: null
report_comment: null
report_header_info: null
config_file: null
custom_logo: null
custom_logo_url: null
custom_logo_title: null
simple_output: false
template: 'default'
pandoc_template: null
read_count_multiplier: 0.000001
read_count_prefix: 'M'
read_count_desc: 'millions'
base_count_multiplier: 0.000001
base_count_prefix: 'Mb'
base_count_desc: 'millions'
output_fn_name: 'multiqc_report.html'
data_dir_name: 'multiqc_data'
plots_dir_name: 'multiqc_plots'
data_format: 'tsv'
module_tag: []
force: false
prepend_dirs: false
prepend_dirs_depth: 0
prepend_dirs_sep: ' | '
file_list: false

make_data_dir: true
zip_data_dir: false
data_dump_file: true
megaqc_url: false
megaqc_access_token: null
megaqc_timeout: 30
export_plots: false
plots_force_flat: false
plots_force_interactive: false
plots_flat_numseries: 100
num_datasets_plot_limit: 50
collapse_tables: true
max_table_rows: 500
table_columns_visible: {}
table_columns_placement: {}
table_cond_formatting_colours:
    - blue: '#337ab7'
    - lbue: '#5bc0de'
    - pass: '#5cb85c'
    - warn: '#f0ad4e'
    - fail: '#d9534f'
table_cond_formatting_rules:
    all_columns:
        pass:
            - s_eq: 'pass'
            - s_eq: 'true'
        warn:
            - s_eq: 'warn'
            - s_eq: 'unknown'
        fail:
            - s_eq: 'fail'
            - s_eq: 'false'
decimalPoint_format: null
thousandsSep_format: null
section_comments: {}
lint: False

ignore_symlinks: false
fn_ignore_dirs:
    - 'multiqc_data'
    - 'icarus_viewers'       # quast
    - 'runs_per_reference'   # quast
    - 'not_aligned'          # quast
    - 'contigs_reports'      # quast

fn_ignore_paths:
    - '*/work/??/??????????????????????????????' # Nextflow work directories - always same hash lengths
sample_names_ignore: []
sample_names_ignore_re: []
sample_names_rename_buttons: []
sample_names_rename: []
no_version_check: false
log_filesize_limit: 10000000
report_readerrors: false
skip_generalstats: false
data_format_extensions:
    tsv: 'txt'
    json: 'json'
    yaml: 'yaml'
export_plot_formats:
    - 'png'
    - 'svg'
    - 'pdf'

# Custom Config settings
custom_content:
    order: []

# Option to disable sample name cleaning if desired
fn_clean_sample_names: true

# Used for cleaning sample names. Should be strings.
# NB: These are removed in order!
fn_clean_exts:
    - '.gz'
    - '.fastq'
    - '.fq'
    - '.bam'
    - '.sam'
    - '.sra'
    - '.vcf'
    - '.dat'
    - '_tophat'
    - '.log'
    - '.stderr'
    - '.out'
    - '.fa'
    - '.fasta'
    - 'Log.final'
    - 'ReadsPerGene'
    - '.flagstat'
    - '_star_aligned'
    - '_fastqc'
    - '.hicup'
    - '.counts'
    - '_counts'
    - '.txt'
    - '.tsv'
    - '.csv'
    - '.aligned'
    - 'Aligned'
    - '.merge'
    - '.deduplicated'
    - '.dedup'
    - '.clean'
    - '.sorted'
    - '.report'
    - '| stdin'
    - '.geneBodyCoverage'
    - '.inner_distance_freq'
    - '.junctionSaturation_plot.r'
    - '.pos.DupRate.xls'
    - '.GC.xls'
    - '_slamdunk'
    - '_bismark'
    - '.conpair'
    - '.concordance'
    - '.contamination'
    - '.BEST.results'
    - '_peaks.xls'
    - '.relatedness'
    - '.cnt'
    - '.aqhist'
    - '.bhist'
    - '.bincov'
    - '.bqhist'
    - '.covhist'
    - '.covstats'
    - '.ehist'
    - '.gchist'
    - '.idhist'
    - '.ihist'
    - '.indelhist'
    - '.lhist'
    - '.mhist'
    - '.qahist'
    - '.qhist'
    - '.rpkm'
    - '.selfSM'

# These are removed after the above, only if sample names
# start or end with this string. Again, removed in order.
fn_clean_trim:
    - '.'
    - ':'
    - '_'
    - '-'
    - '.r'
    - '_val'
    - '.idxstats'
    - '_trimmed'
    - '.trimmed'
    - '.csv'
    - '.yaml'
    - '.yml'
    - '.json'
    - '_mqc'
    - 'short_summary_'
    - '_summary'
    - '.summary'
    - '.align'
    - '.h5'
    - '_matrix'
    - '.stats'

# Files to ignore when indexing files.
# Grep file match patterns.
fn_ignore_files:
    - '.DS_Store'
    - '*.bam'
    - '*.bai'
    - '*.sam'
    - '*.fq.gz'
    - '*.fastq.gz'
    - '*.fq'
    - '*.fastq'
    - '*.fa'
    - '*.gtf'
    - '*.bed'
    - '*.vcf'
    - '*.txt.gz'
    - '*.pdf'
    - '*.html'

# Favourite modules that should appear at the top in preference
# This is in addition to those below. These appear above _all_ other
# modules (even those not present in the below list).
top_modules: []

# Order that modules should appear in report. Try to list in order of analysis.
module_order:
    # MultiQC general module for catching output from custom scripts
    - 'custom_content'
    # Post-alignment QC
    - conpair:
        module_tag:
            - WGS
            - cancer
            - DNA
    - peddy:
        module_tag:
            - DNA
    - methylQA:
        module_tag:
            - Methylation
            - DNA
    - qualimap:
        module_tag:
            - DNA
            - RNA
    - preseq:
        module_tag:
            - DNA
            - RNA
    - quast:
        module_tag:
            - DNA
            - Metagenomics
            - Denovo
    - qorts:
        module_tag:
            - RNA
    - rna_seqc:
        module_tag:
            - RNA
    - rsem:
        module_tag:
            - RNA
    - rseqc:
        module_tag:
            - RNA
    - busco:
        module_tag:
            - Denovo
    - goleft_indexcov:
        module_tag:
            - DNA
    - disambiguate:
        module_tag:
            - RNA
    - supernova:
        module_tag:
            - DNA
            - Denovo
    - deeptools:
        module_tag:
            - DNA
            - RNA
            - chip
    - sargasso:
        module_tag:
            - RNA
    - verifybamid:
        module_tag:
            - DNA
<<<<<<< HEAD
    
=======

>>>>>>> f9a435f1

    # Post-alignment processing
    - homer:
        module_tag:
            - RNA
            - DNA
            - chip
    - macs2:
        module_tag:
            - chip
    - theta2:
        module_tag:
            - DNA
            - cancer
    - snpeff:
        module_tag:
            - DNA
    - gatk:
        module_tag:
            - DNA
    - htseq:
        module_tag:
            - DNA
            - RNA
    - bcftools:
        module_tag:
            - DNA
    - featureCounts:
        module_tag:
            - DNA
            - RNA
    - dedup:
        module_tag:
            - DNA
            - ancient
    - picard:
        module_tag:
            - DNA
            - RNA
    - prokka:
        module_tag:
            - prokarytotic
            - denovo
    - samblaster:
        module_tag:
            - DNA
            - RNA
    - samtools:
        module_tag:
            - DNA
            - RNA
    - bamtools:
        module_tag:
            - DNA
            - RNA
    - jellyfish:
        module_tag:
            - DNA
    - vcftools:
        module_tag:
            - DNA
    - longranger:
        module_tag:
            - DNA
            - WGS

    # Alignment tool stats
    - bbmap:
        module_tag:
            - DNA
            - RNA
    - bismark:
        module_tag:
            - DNA
            - methylation
    - hicexplorer:
        module_tag:
            - hi-c
    - hicup:
        module_tag:
            - hi-c
    - salmon:
        module_tag:
            - RNA
    - kallisto:
        module_tag:
            - RNA
    - slamdunk:
        module_tag:
            - slam
    - star:
        module_tag:
            - RNA
    - hisat2:
        module_tag:
            - RNA
    - tophat:
        module_tag:
            - RNA
    - bowtie2:
        module_tag:
            - RNA
    - bowtie1:
        module_tag:
            - RNA

    # Pre-alignment QC
    - leehom:
        module_tag:
            - RNA
            - DNA
    - adapterRemoval:
        module_tag:
            - RNA
            - DNA
    - clipandmerge:
        module_tag:
            - DNA
            - ancient
    - cutadapt:
        module_tag:
            - RNA
            - DNA
    - flexbar:
        module_tag:
            - RNA
            - DNA
    - trimmomatic:
        module_tag:
            - RNA
            - DNA
    - skewer:
        module_tag:
            - RNA
            - DNA
    - sortmerna:
        module_tag:
            - RNA
            - DNA
    - biobloomtools:
        module_tag:
            - RNA
            - DNA
    - fastq_screen:
        module_tag:
            - RNA
            - DNA
    - afterqc:
        module_tag:
            - RNA
            - DNA
    - fastqc:
        module_tag:
            - RNA
            - DNA
    - clusterflow:
        module_tag:
            - RNA
            - DNA
            - methylation
    - bcl2fastq:
        module_tag:
            - RNA
            - DNA
            - methylation
    - interop:
        module_tag:
            - RNA
            - DNA
            - methylation<|MERGE_RESOLUTION|>--- conflicted
+++ resolved
@@ -294,11 +294,6 @@
     - verifybamid:
         module_tag:
             - DNA
-<<<<<<< HEAD
-    
-=======
-
->>>>>>> f9a435f1
 
     # Post-alignment processing
     - homer:
