--- conflicted
+++ resolved
@@ -229,127 +229,6 @@
 
     def run_metrics_details_table(self, data):
         headers = OrderedDict()
-<<<<<<< HEAD
-        headers['Surface'] = {
-            'title': 'Surface',
-            'description': ''
-        }
-        headers['Tiles'] = {
-            'title': 'Tiles',
-            'description': 'The number of tiles per lane.',
-            'hidden': True
-        }
-        headers['Density'] = {
-            'title': 'Density',
-            'description': 'The density of clusters (in thousands per mm2) detected by image analysis, +/- 1 standard deviation.',
-            'hidden': True
-        }
-        headers['Cluster PF'] = {
-            'title': 'Cluster PF (%)',
-            'description': 'The percentage of clusters passing filtering, +/- 1 standard deviation.',
-            'suffix': '%',
-        }
-        headers['% Occupied'] = {
-            'title': 'Occupied (%)',
-            'description': 'The percentage of nanowells occupied by clusters, +/- 1 standard deviation.',
-            'suffix': '%',
-        }
-        headers['Phased'] = {
-            'title': 'Phased (%)',
-            'description': 'The value used by RTA for the percentage of molecules in a cluster for which sequencing falls behind (phasing) or jumps ahead (prephasing) the current cycle within a read.',
-            'min': 0,
-            'max': 100,
-            'suffix': '%',
-            'scale': 'OrRd'
-        }
-        headers['Prephased'] = {
-            'title': 'Prephased (%)',
-            'description': 'The value used by RTA for the percentage of molecules in a cluster for which sequencing falls behind (phasing) or jumps ahead (prephasing) the current cycle within a read.',
-            'format': '{:.,2f}',
-            'min': 0,
-            'max': 100,
-            'suffix': '%',
-            'scale': 'OrRd'
-        }
-        headers['Reads'] = {
-            'title': '{} Reads'.format(config.read_count_prefix),
-            'description': 'The number of clusters ({})'.format(config.read_count_desc),
-            'shared_key': 'read_count',
-            'modify': lambda x: (x*1000000.0) * config.read_count_multiplier, # number is already in millions
-        }
-        headers['Reads PF'] = {
-            'title': '{} PF Reads'.format(config.read_count_prefix),
-            'description': 'The number of passing filter clusters ({})'.format(config.read_count_desc),
-            'shared_key': 'read_count',
-            'modify': lambda x: (x*1000000.0) * config.read_count_multiplier, # number is already in millions
-        }
-        headers['Cycles Error'] = {
-            'title': 'Cycles Error',
-            'description': 'The number of cycles that have been error-rated using PhiX, starting at cycle 1.',
-            'format': '{:.,0f}',
-        }
-        headers['Yield'] = {
-            'title': '{}p Yield'.format(config.base_count_prefix),
-            'description': 'The number of bases sequenced which passed filter ({} base pairs)'.format(config.base_count_desc),
-            'scale': 'PuOr',
-            'shared_key': 'base_count',
-            'modify': lambda x: (x*1000000000.0) * config.base_count_multiplier, # number is already in gigabases
-        }
-        headers['Aligned'] = {
-            'title': 'Aligned (%)',
-            'description': 'The percentage that aligned to the PhiX genome.',
-            'min': 0,
-            'max': 100,
-            'suffix': '%',
-            'scale': 'PiYG'
-        }
-        headers['Error'] = {
-            'title': 'Error Rate (%)',
-            'description': 'The calculated error rate, as determined by the PhiX alignment.',
-            'min': 0,
-            'max': 100,
-            'suffix': '%',
-            'scale': 'OrRd'
-        }
-        headers['Error (35)'] = {
-            'title': 'Error Rate 35 Cycles (%)',
-            'description': 'The calculated error rate for cycles 1-35.',
-            'min': 0,
-            'max': 100,
-            'suffix': '%',
-            'scale': 'OrRd',
-            'hidden': True
-        }
-        headers['Error (75)'] = {
-            'title': 'Error Rate 75 Cycles (%)',
-            'description': 'The calculated error rate for cycles 1-75.',
-            'min': 0,
-            'max': 100,
-            'suffix': '%',
-            'scale': 'OrRd',
-            'hidden': True
-        }
-        headers['Error (100)'] = {
-            'title': 'Error Rate 100 Cycles (%)',
-            'description': 'The calculated error rate for cycles 1-100.',
-            'min': 0,
-            'max': 100,
-            'suffix': '%',
-            'scale': 'OrRd',
-            'hidden': True
-        }
-        headers['Intensity C1'] = {
-            'title': 'Intensity Cycle 1',
-            'description': 'The intensity statistic at cycle 1.',
-        }
-        headers['%>=Q30'] = {
-            'title': '%>=Q30',
-            'description': 'The percentage of bases with a quality score of 30 or higher, respectively.',
-            'min': 0,
-            'max': 100,
-            'suffix': '%',
-            'scale': 'RdYlGn'
-=======
         headers["Surface"] = {"title": "Surface", "description": ""}
         headers["Tiles"] = {"title": "Tiles", "description": "The number of tiles per lane.", "hidden": True}
         headers["Density"] = {
@@ -360,6 +239,11 @@
         headers["Cluster PF"] = {
             "title": "Cluster PF (%)",
             "description": "The percentage of clusters passing filtering, +/- 1 standard deviation.",
+            "suffix": "%",
+        }
+        headers["% Occupied"] = {
+            "title": "Occupied (%)",
+            "description": "The percentage of nanowells occupied by clusters, +/- 1 standard deviation.",
             "suffix": "%",
         }
         headers["Phased"] = {
@@ -459,7 +343,6 @@
             "max": 100,
             "suffix": "%",
             "scale": "RdYlGn",
->>>>>>> 57f1e1a8
         }
         table_config = {
             "namespace": "interop",
