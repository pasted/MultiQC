#!/usr/bin/env python
"""
MultiQC is a tool to aggregate bioinformatics results across many samples into a single report. It is written in Python and contains modules for a large number of common bioinformatics tools.

You can install MultiQC from PyPI as follows::

    pip install multiqc

Then it's just a case of going to your analysis directory and running the script::

    multiqc .

MultiQC will scan the specified directory (:code:`'.'` is the current dir) and produce a report detailing whatever it finds.

The report is created in :code:`multiqc_report.html` by default. Tab-delimited data files are created in :code:`multiqc_data/` to give easy access for downstream processing.

For more detailed instructions, run :code:`multiqc -h`

See the MultiQC website for documentation and tutorial videos: http://multiqc.info

MultiQC was written by Phil Ewels (http://phil.ewels.co.uk) at SciLifeLab Sweden (http://www.scilifelab.se)
"""

from setuptools import setup, find_packages
import sys

version = '1.8dev'
dl_version = 'master' if 'dev' in version else 'v{}'.format(version)

print("""-----------------------------------
 Installing MultiQC version {}
-----------------------------------

""".format(version))

matplotlib_version = '>=2.1.1'
if sys.version_info[0] == 2:
    matplotlib_version += ',<3.0.0'
else:
    matplotlib_version += ',<3.1.0'

install_requires = [
        'click',
        'future>0.14.0',
        'lzstring',
        'jinja2>=2.9',
        'matplotlib' + matplotlib_version,
        'markdown',
        'numpy',
        'pyyaml>=4',
        'requests',
        'simplejson',
        'spectra>=0.0.10',
        'networkx' + ('<2.3' if sys.version_info[0:2] < (3, 5) else ''),  # pin for py<3.5
    ]

setup(
    name = 'multiqc',
    version = version,
    author = 'Phil Ewels',
    author_email = 'phil.ewels@scilifelab.se',
    description = "Create aggregate bioinformatics analysis reports across many samples and tools",
    long_description = __doc__,
    keywords = ['bioinformatics', 'biology', 'sequencing', 'NGS', 'next generation sequencing', 'quality control'],
    url = 'http://multiqc.info',
    download_url = 'https://github.com/ewels/MultiQC/tarball/{}'.format(dl_version),
    license = 'GPLv3',
    packages = find_packages(),
    include_package_data = True,
    zip_safe = False,
    scripts = ['scripts/multiqc'],
    install_requires = install_requires,
    entry_points = {
        'multiqc.modules.v1': [
            'adapterRemoval = multiqc.modules.adapterRemoval:MultiqcModule',
            'afterqc = multiqc.modules.afterqc:MultiqcModule',
            'bamtools = multiqc.modules.bamtools:MultiqcModule',
            'bbmap = multiqc.modules.bbmap:MultiqcModule',
            'bcftools = multiqc.modules.bcftools:MultiqcModule',
            'bcl2fastq = multiqc.modules.bcl2fastq:MultiqcModule',
            'biobambam2 = multiqc.modules.biobambam2:MultiqcModule',
            'biobloomtools = multiqc.modules.biobloomtools:MultiqcModule',
            'bismark = multiqc.modules.bismark:MultiqcModule',
            'biscuit = multiqc.modules.biscuit:MultiqcModule',
            'bowtie1 = multiqc.modules.bowtie1:MultiqcModule',
            'bowtie2 = multiqc.modules.bowtie2:MultiqcModule',
            'busco = multiqc.modules.busco:MultiqcModule',
            'clipandmerge = multiqc.modules.clipandmerge:MultiqcModule',
            'clusterflow = multiqc.modules.clusterflow:MultiqcModule',
            'conpair = multiqc.modules.conpair:MultiqcModule',
            'custom_content = multiqc.modules.custom_content:custom_module_classes', # special case
            'cutadapt = multiqc.modules.cutadapt:MultiqcModule',
            'damageprofiler = multiqc.modules.damageprofiler:MultiqcModule',
            'disambiguate = multiqc.modules.disambiguate:MultiqcModule',
            'dedup = multiqc.modules.dedup:MultiqcModule',
            'deeptools = multiqc.modules.deeptools:MultiqcModule',
            'fastp = multiqc.modules.fastp:MultiqcModule',
            'fastq_screen = multiqc.modules.fastq_screen:MultiqcModule',
            'fastqc = multiqc.modules.fastqc:MultiqcModule',
            'featureCounts = multiqc.modules.featureCounts:MultiqcModule',
            'flash = multiqc.modules.flash:MultiqcModule',
            'flexbar = multiqc.modules.flexbar:MultiqcModule',
            'gatk = multiqc.modules.gatk:MultiqcModule',
            'goleft_indexcov = multiqc.modules.goleft_indexcov:MultiqcModule',
            'happy = multiqc.modules.happy:MultiqcModule',
            'hicexplorer = multiqc.modules.hicexplorer:MultiqcModule',
            'hicup = multiqc.modules.hicup:MultiqcModule',
            'hicpro = multiqc.modules.hicpro:MultiqcModule',
            'hisat2 = multiqc.modules.hisat2:MultiqcModule',
            'homer = multiqc.modules.homer:MultiqcModule',
            'htseq = multiqc.modules.htseq:MultiqcModule',
            'interop = multiqc.modules.interop:MultiqcModule',
            'jellyfish = multiqc.modules.jellyfish:MultiqcModule',
            'kallisto = multiqc.modules.kallisto:MultiqcModule',
            'kat = multiqc.modules.kat:MultiqcModule',
            'leehom = multiqc.modules.leehom:MultiqcModule',
            'longranger = multiqc.modules.longranger:MultiqcModule',
            'macs2 = multiqc.modules.macs2:MultiqcModule',
            'methylQA = multiqc.modules.methylQA:MultiqcModule',
            'mirtrace = multiqc.modules.mirtrace:MultiqcModule',
            'minionqc = multiqc.modules.minionqc:MultiqcModule',
<<<<<<< HEAD
            'mtnucratio = multiqc.modules.mtnucratio:MultiqcModule',
=======
            'mosdepth = multiqc.modules.mosdepth:MultiqcModule',
>>>>>>> 876783d4
            'peddy = multiqc.modules.peddy:MultiqcModule',
            'phantompeakqualtools = multiqc.modules.phantompeakqualtools:MultiqcModule',
            'picard = multiqc.modules.picard:MultiqcModule',
            'preseq = multiqc.modules.preseq:MultiqcModule',
            'prokka = multiqc.modules.prokka:MultiqcModule',
            'qorts = multiqc.modules.qorts:MultiqcModule',
            'qualimap = multiqc.modules.qualimap:MultiqcModule',
            'quast = multiqc.modules.quast:MultiqcModule',
            'rna_seqc = multiqc.modules.rna_seqc:MultiqcModule',
            'rsem = multiqc.modules.rsem:MultiqcModule',
            'rseqc = multiqc.modules.rseqc:MultiqcModule',
            'salmon = multiqc.modules.salmon:MultiqcModule',
            'samblaster = multiqc.modules.samblaster:MultiqcModule',
            'samtools = multiqc.modules.samtools:MultiqcModule',
            'sargasso = multiqc.modules.sargasso:MultiqcModule',
            'skewer = multiqc.modules.skewer:MultiqcModule',
            'slamdunk = multiqc.modules.slamdunk:MultiqcModule',
            'snpeff = multiqc.modules.snpeff:MultiqcModule',
            'sortmerna = multiqc.modules.sortmerna:MultiqcModule',
            'stacks = multiqc.modules.stacks:MultiqcModule',
            'star = multiqc.modules.star:MultiqcModule',
            'supernova = multiqc.modules.supernova:MultiqcModule',
            'theta2 = multiqc.modules.theta2:MultiqcModule',
            'tophat = multiqc.modules.tophat:MultiqcModule',
            'trimmomatic = multiqc.modules.trimmomatic:MultiqcModule',
            'vcftools = multiqc.modules.vcftools:MultiqcModule',
            'verifybamid = multiqc.modules.verifybamid:MultiqcModule'
        ],
        'multiqc.templates.v1': [
            'default = multiqc.templates.default',
            'default_dev = multiqc.templates.default_dev',
            'sections = multiqc.templates.sections',
            'simple = multiqc.templates.simple',
            'geo = multiqc.templates.geo',
        ],
        # 'multiqc.cli_options.v1': [
            # 'my-new-option = myplugin.cli:new_option'
        # ],
        # 'multiqc.hooks.v1': [
            # 'before_config = myplugin.hooks:before_config',
            # 'config_loaded = myplugin.hooks:config_loaded',
            # 'execution_start = myplugin.hooks:execution_start',
            # 'before_modules = myplugin.hooks:before_modules',
            # 'after_modules = myplugin.hooks:after_modules',
            # 'before_report_generation = myplugin.hooks:before_report_generation',
            # 'execution_finish = myplugin.hooks:execution_finish',
        # ]
    },
    classifiers = [
        'Development Status :: 4 - Beta',
        'Environment :: Console',
        'Environment :: Web Environment',
        'Intended Audience :: Science/Research',
        'License :: OSI Approved :: GNU General Public License v3 (GPLv3)',
        'Natural Language :: English',
        'Operating System :: MacOS :: MacOS X',
        'Operating System :: POSIX',
        'Operating System :: Unix',
        'Programming Language :: Python',
        'Programming Language :: JavaScript',
        'Topic :: Scientific/Engineering',
        'Topic :: Scientific/Engineering :: Bio-Informatics',
        'Topic :: Scientific/Engineering :: Visualization',
    ],
)

print("""
--------------------------------
 MultiQC installation complete!
--------------------------------
For help in running MultiQC, please see the documentation available
at http://multiqc.info or run: multiqc --help
""")<|MERGE_RESOLUTION|>--- conflicted
+++ resolved
@@ -119,11 +119,8 @@
             'methylQA = multiqc.modules.methylQA:MultiqcModule',
             'mirtrace = multiqc.modules.mirtrace:MultiqcModule',
             'minionqc = multiqc.modules.minionqc:MultiqcModule',
-<<<<<<< HEAD
+            'mosdepth = multiqc.modules.mosdepth:MultiqcModule',
             'mtnucratio = multiqc.modules.mtnucratio:MultiqcModule',
-=======
-            'mosdepth = multiqc.modules.mosdepth:MultiqcModule',
->>>>>>> 876783d4
             'peddy = multiqc.modules.peddy:MultiqcModule',
             'phantompeakqualtools = multiqc.modules.phantompeakqualtools:MultiqcModule',
             'picard = multiqc.modules.picard:MultiqcModule',
